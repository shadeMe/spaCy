# coding: utf-8
from __future__ import unicode_literals, print_function

import contextlib
from pathlib import Path
from fabric.api import local, lcd, env, settings, prefix
from os import path, environ
import shutil
import sys


PWD = path.dirname(__file__)
ENV = environ['VENV_DIR'] if 'VENV_DIR' in environ else '.env'
VENV_DIR = Path(PWD) / ENV


@contextlib.contextmanager
def virtualenv(name, create=False, python='/usr/bin/python3.6'):
    python = Path(python).resolve()
    env_path = VENV_DIR
    if create:
        if env_path.exists():
            shutil.rmtree(str(env_path))
        local('{python} -m venv {env_path}'.format(python=python, env_path=VENV_DIR))
    def wrapped_local(cmd, env_vars=[], capture=False, direct=False):
        return local('source {}/bin/activate && {}'.format(env_path, cmd),
                     shell='/bin/bash', capture=False)
    yield wrapped_local


def env(lang='python3.6'):
    if VENV_DIR.exists():
        local('rm -rf {env}'.format(env=VENV_DIR))
    if lang.startswith('python3'):
        local('{lang} -m venv {env}'.format(lang=lang, env=VENV_DIR))
    else:
        local('{lang} -m pip install virtualenv --no-cache-dir'.format(lang=lang))
        local('{lang} -m virtualenv {env} --no-cache-dir'.format(lang=lang, env=VENV_DIR))
    with virtualenv(VENV_DIR) as venv_local:
        print(venv_local('python --version', capture=True))
        venv_local('pip install --upgrade setuptools --no-cache-dir')
        venv_local('pip install pytest --no-cache-dir')
        venv_local('pip install wheel --no-cache-dir')
        venv_local('pip install -r requirements.txt --no-cache-dir')
        venv_local('pip install pex --no-cache-dir')



def install():
    with virtualenv(VENV_DIR) as venv_local:
        venv_local('pip install dist/*.tar.gz')


def make():
    with lcd(path.dirname(__file__)):
        local('export PYTHONPATH=`pwd` && source .env/bin/activate && python setup.py build_ext --inplace',
            shell='/bin/bash')

def sdist():
    with virtualenv(VENV_DIR) as venv_local:
        with lcd(path.dirname(__file__)):
<<<<<<< HEAD
            local('python -m pip install -U setuptools')
            local('python setup.py sdist')
=======
            venv_local("python -m pip install -U setuptools srsly")
            venv_local("python setup.py sdist")

>>>>>>> f8e606c3

def wheel():
    with virtualenv(VENV_DIR) as venv_local:
        with lcd(path.dirname(__file__)):
            venv_local('python setup.py bdist_wheel')

def pex():
    with virtualenv(VENV_DIR) as venv_local:
        with lcd(path.dirname(__file__)):
            sha = local('git rev-parse --short HEAD', capture=True)
            venv_local('pex dist/*.whl -e spacy -o dist/spacy-%s.pex' % sha,
                direct=True)


def clean():
    with lcd(path.dirname(__file__)):
        local('rm -f dist/*.whl')
        local('rm -f dist/*.pex')
        with virtualenv(VENV_DIR) as venv_local:
            venv_local('python setup.py clean --all')


def test():
    with virtualenv(VENV_DIR) as venv_local:
        with lcd(path.dirname(__file__)):
            venv_local('pytest -x spacy/tests')

def train():
    args = environ.get('SPACY_TRAIN_ARGS', '')
    with virtualenv(VENV_DIR) as venv_local:
        venv_local('spacy train {args}'.format(args=args))


def conll17(treebank_dir, experiment_dir, vectors_dir, config, corpus=''):
    is_not_clean = local('git status --porcelain', capture=True)
    if is_not_clean:
        print("Repository is not clean")
        print(is_not_clean)
        sys.exit(1)
    git_sha = local('git rev-parse --short HEAD', capture=True)
    config_checksum = local('sha256sum {config}'.format(config=config), capture=True)
    experiment_dir = Path(experiment_dir) / '{}--{}'.format(config_checksum[:6], git_sha)
    if not experiment_dir.exists():
        experiment_dir.mkdir()
    test_data_dir = Path(treebank_dir) / 'ud-test-v2.0-conll2017'
    assert test_data_dir.exists()
    assert test_data_dir.is_dir()
    if corpus:
        corpora = [corpus]
    else:
        corpora = ['UD_English', 'UD_Chinese', 'UD_Japanese', 'UD_Vietnamese']

    local('cp {config} {experiment_dir}/config.json'.format(config=config, experiment_dir=experiment_dir))
    with virtualenv(VENV_DIR) as venv_local:
        for corpus in corpora:
            venv_local('spacy ud-train {treebank_dir} {experiment_dir} {config} {corpus} -v {vectors_dir}'.format(
                treebank_dir=treebank_dir, experiment_dir=experiment_dir, config=config, corpus=corpus, vectors_dir=vectors_dir))
            venv_local('spacy ud-run-test {test_data_dir} {experiment_dir} {corpus}'.format(
                test_data_dir=test_data_dir, experiment_dir=experiment_dir, config=config, corpus=corpus))<|MERGE_RESOLUTION|>--- conflicted
+++ resolved
@@ -10,119 +10,145 @@
 
 
 PWD = path.dirname(__file__)
-ENV = environ['VENV_DIR'] if 'VENV_DIR' in environ else '.env'
+ENV = environ["VENV_DIR"] if "VENV_DIR" in environ else ".env"
 VENV_DIR = Path(PWD) / ENV
 
 
 @contextlib.contextmanager
-def virtualenv(name, create=False, python='/usr/bin/python3.6'):
+def virtualenv(name, create=False, python="/usr/bin/python3.6"):
     python = Path(python).resolve()
     env_path = VENV_DIR
     if create:
         if env_path.exists():
             shutil.rmtree(str(env_path))
-        local('{python} -m venv {env_path}'.format(python=python, env_path=VENV_DIR))
+        local("{python} -m venv {env_path}".format(python=python, env_path=VENV_DIR))
+
     def wrapped_local(cmd, env_vars=[], capture=False, direct=False):
-        return local('source {}/bin/activate && {}'.format(env_path, cmd),
-                     shell='/bin/bash', capture=False)
+        return local(
+            "source {}/bin/activate && {}".format(env_path, cmd),
+            shell="/bin/bash",
+            capture=False,
+        )
+
     yield wrapped_local
 
 
-def env(lang='python3.6'):
+def env(lang="python3.6"):
     if VENV_DIR.exists():
-        local('rm -rf {env}'.format(env=VENV_DIR))
-    if lang.startswith('python3'):
-        local('{lang} -m venv {env}'.format(lang=lang, env=VENV_DIR))
+        local("rm -rf {env}".format(env=VENV_DIR))
+    if lang.startswith("python3"):
+        local("{lang} -m venv {env}".format(lang=lang, env=VENV_DIR))
     else:
-        local('{lang} -m pip install virtualenv --no-cache-dir'.format(lang=lang))
-        local('{lang} -m virtualenv {env} --no-cache-dir'.format(lang=lang, env=VENV_DIR))
+        local("{lang} -m pip install virtualenv --no-cache-dir".format(lang=lang))
+        local(
+            "{lang} -m virtualenv {env} --no-cache-dir".format(lang=lang, env=VENV_DIR)
+        )
     with virtualenv(VENV_DIR) as venv_local:
-        print(venv_local('python --version', capture=True))
-        venv_local('pip install --upgrade setuptools --no-cache-dir')
-        venv_local('pip install pytest --no-cache-dir')
-        venv_local('pip install wheel --no-cache-dir')
-        venv_local('pip install -r requirements.txt --no-cache-dir')
-        venv_local('pip install pex --no-cache-dir')
-
+        print(venv_local("python --version", capture=True))
+        venv_local("pip install --upgrade setuptools --no-cache-dir")
+        venv_local("pip install pytest --no-cache-dir")
+        venv_local("pip install wheel --no-cache-dir")
+        venv_local("pip install -r requirements.txt --no-cache-dir")
+        venv_local("pip install pex --no-cache-dir")
 
 
 def install():
     with virtualenv(VENV_DIR) as venv_local:
-        venv_local('pip install dist/*.tar.gz')
+        venv_local("pip install dist/*.tar.gz")
 
 
 def make():
     with lcd(path.dirname(__file__)):
-        local('export PYTHONPATH=`pwd` && source .env/bin/activate && python setup.py build_ext --inplace',
-            shell='/bin/bash')
+        local(
+            "export PYTHONPATH=`pwd` && source .env/bin/activate && python setup.py build_ext --inplace",
+            shell="/bin/bash",
+        )
+
 
 def sdist():
     with virtualenv(VENV_DIR) as venv_local:
         with lcd(path.dirname(__file__)):
-<<<<<<< HEAD
-            local('python -m pip install -U setuptools')
-            local('python setup.py sdist')
-=======
             venv_local("python -m pip install -U setuptools srsly")
             venv_local("python setup.py sdist")
 
->>>>>>> f8e606c3
 
 def wheel():
     with virtualenv(VENV_DIR) as venv_local:
         with lcd(path.dirname(__file__)):
-            venv_local('python setup.py bdist_wheel')
+            venv_local("python setup.py bdist_wheel")
+
 
 def pex():
     with virtualenv(VENV_DIR) as venv_local:
         with lcd(path.dirname(__file__)):
-            sha = local('git rev-parse --short HEAD', capture=True)
-            venv_local('pex dist/*.whl -e spacy -o dist/spacy-%s.pex' % sha,
-                direct=True)
+            sha = local("git rev-parse --short HEAD", capture=True)
+            venv_local(
+                "pex dist/*.whl -e spacy -o dist/spacy-%s.pex" % sha, direct=True
+            )
 
 
 def clean():
     with lcd(path.dirname(__file__)):
-        local('rm -f dist/*.whl')
-        local('rm -f dist/*.pex')
+        local("rm -f dist/*.whl")
+        local("rm -f dist/*.pex")
         with virtualenv(VENV_DIR) as venv_local:
-            venv_local('python setup.py clean --all')
+            venv_local("python setup.py clean --all")
 
 
 def test():
     with virtualenv(VENV_DIR) as venv_local:
         with lcd(path.dirname(__file__)):
-            venv_local('pytest -x spacy/tests')
+            venv_local("pytest -x spacy/tests")
+
 
 def train():
-    args = environ.get('SPACY_TRAIN_ARGS', '')
+    args = environ.get("SPACY_TRAIN_ARGS", "")
     with virtualenv(VENV_DIR) as venv_local:
-        venv_local('spacy train {args}'.format(args=args))
+        venv_local("spacy train {args}".format(args=args))
 
 
-def conll17(treebank_dir, experiment_dir, vectors_dir, config, corpus=''):
-    is_not_clean = local('git status --porcelain', capture=True)
+def conll17(treebank_dir, experiment_dir, vectors_dir, config, corpus=""):
+    is_not_clean = local("git status --porcelain", capture=True)
     if is_not_clean:
         print("Repository is not clean")
         print(is_not_clean)
         sys.exit(1)
-    git_sha = local('git rev-parse --short HEAD', capture=True)
-    config_checksum = local('sha256sum {config}'.format(config=config), capture=True)
-    experiment_dir = Path(experiment_dir) / '{}--{}'.format(config_checksum[:6], git_sha)
+    git_sha = local("git rev-parse --short HEAD", capture=True)
+    config_checksum = local("sha256sum {config}".format(config=config), capture=True)
+    experiment_dir = Path(experiment_dir) / "{}--{}".format(
+        config_checksum[:6], git_sha
+    )
     if not experiment_dir.exists():
         experiment_dir.mkdir()
-    test_data_dir = Path(treebank_dir) / 'ud-test-v2.0-conll2017'
+    test_data_dir = Path(treebank_dir) / "ud-test-v2.0-conll2017"
     assert test_data_dir.exists()
     assert test_data_dir.is_dir()
     if corpus:
         corpora = [corpus]
     else:
-        corpora = ['UD_English', 'UD_Chinese', 'UD_Japanese', 'UD_Vietnamese']
+        corpora = ["UD_English", "UD_Chinese", "UD_Japanese", "UD_Vietnamese"]
 
-    local('cp {config} {experiment_dir}/config.json'.format(config=config, experiment_dir=experiment_dir))
+    local(
+        "cp {config} {experiment_dir}/config.json".format(
+            config=config, experiment_dir=experiment_dir
+        )
+    )
     with virtualenv(VENV_DIR) as venv_local:
         for corpus in corpora:
-            venv_local('spacy ud-train {treebank_dir} {experiment_dir} {config} {corpus} -v {vectors_dir}'.format(
-                treebank_dir=treebank_dir, experiment_dir=experiment_dir, config=config, corpus=corpus, vectors_dir=vectors_dir))
-            venv_local('spacy ud-run-test {test_data_dir} {experiment_dir} {corpus}'.format(
-                test_data_dir=test_data_dir, experiment_dir=experiment_dir, config=config, corpus=corpus))+            venv_local(
+                "spacy ud-train {treebank_dir} {experiment_dir} {config} {corpus} -v {vectors_dir}".format(
+                    treebank_dir=treebank_dir,
+                    experiment_dir=experiment_dir,
+                    config=config,
+                    corpus=corpus,
+                    vectors_dir=vectors_dir,
+                )
+            )
+            venv_local(
+                "spacy ud-run-test {test_data_dir} {experiment_dir} {corpus}".format(
+                    test_data_dir=test_data_dir,
+                    experiment_dir=experiment_dir,
+                    config=config,
+                    corpus=corpus,
+                )
+            )