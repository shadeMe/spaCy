# cython: infer_types=True
# cython: profile=True
# coding: utf8
from __future__ import unicode_literals

from thinc.api import chain, layerize, with_getitem
from thinc.neural import Model, Softmax
import numpy
cimport numpy as np
import cytoolz
import util

from thinc.api import add, layerize, chain, clone, concatenate, with_flatten
from thinc.neural import Model, Maxout, Softmax, Affine
from thinc.neural._classes.hash_embed import HashEmbed
from thinc.neural.util import to_categorical

from thinc.neural._classes.convolution import ExtractWindow
from thinc.neural._classes.resnet import Residual
from thinc.neural._classes.batchnorm import BatchNorm as BN

from .tokens.doc cimport Doc
from .syntax.parser cimport Parser as LinearParser
from .syntax.nn_parser cimport Parser as NeuralParser
from .syntax.parser import get_templates as get_feature_templates
from .syntax.beam_parser cimport BeamParser
from .syntax.ner cimport BiluoPushDown
from .syntax.arc_eager cimport ArcEager
from .tagger import Tagger
from .syntax.stateclass cimport StateClass
from .gold cimport GoldParse
from .morphology cimport Morphology
from .vocab cimport Vocab

from .attrs import ID, LOWER, PREFIX, SUFFIX, SHAPE, TAG, DEP, POS
from ._ml import rebatch, Tok2Vec, flatten, get_col, doc2feats
from .parts_of_speech import X


class TokenVectorEncoder(object):
    """Assign position-sensitive vectors to tokens, using a CNN or RNN."""
    name = 'tok2vec'

    @classmethod
    def Model(cls, width=128, embed_size=5000, **cfg):
        """Create a new statistical model for the class.

        width (int): Output size of the model.
        embed_size (int): Number of vectors in the embedding table.
        **cfg: Config parameters.
        RETURNS (Model): A `thinc.neural.Model` or similar instance.
        """
        width = util.env_opt('token_vector_width', width)
        embed_size = util.env_opt('embed_size', embed_size)
        return Tok2Vec(width, embed_size, preprocess=None)

    def __init__(self, vocab, model=True, **cfg):
        """Construct a new statistical model. Weights are not allocated on
        initialisation.

        vocab (Vocab): A `Vocab` instance. The model must share the same `Vocab`
            instance with the `Doc` objects it will process.
        model (Model): A `Model` instance or `True` allocate one later.
        **cfg: Config parameters.

        EXAMPLE:
            >>> from spacy.pipeline import TokenVectorEncoder
            >>> tok2vec = TokenVectorEncoder(nlp.vocab)
            >>> tok2vec.model = tok2vec.Model(128, 5000)
        """
        self.vocab = vocab
        self.doc2feats = doc2feats()
        self.model = model

<<<<<<< HEAD
    def __call__(self, docs):
=======
    def __call__(self, docs, state=None):
        """Add context-sensitive vectors to a `Doc`, e.g. from a CNN or LSTM
        model. Vectors are set to the `Doc.tensor` attribute.

        docs (Doc or iterable): One or more documents to add vectors to.
        RETURNS (dict or None): Intermediate computations.
        """
>>>>>>> 2c5cfe8b
        if isinstance(docs, Doc):
            docs = [docs]
        tokvecses = self.predict(docs)
        self.set_annotations(docs, tokvecses)

    def pipe(self, stream, batch_size=128, n_threads=-1):
<<<<<<< HEAD
        for docs in cytoolz.partition_all(batch_size, stream):
            tokvecses = self.predict(docs)
            self.set_annotations(docs, tokvecses)
            yield from docs
=======
        """Process `Doc` objects as a stream.

        stream (iterator): A sequence of `Doc` objects to process.
        batch_size (int): Number of `Doc` objects to group.
        n_threads (int): Number of threads.
        YIELDS (tuple): Tuples of `(Doc, state)`.
        """
        for batch in cytoolz.partition_all(batch_size, stream):
            docs, states = zip(*batch)
            tokvecs = self.predict(docs)
            self.set_annotations(docs, tokvecs)
            for state in states:
                state['tokvecs'] = tokvecs
            yield from zip(docs, states)
>>>>>>> 2c5cfe8b

    def predict(self, docs):
        """Return a single tensor for a batch of documents.

        docs (iterable): A sequence of `Doc` objects.
        RETURNS (object): Vector representations for each token in the documents.
        """
        feats = self.doc2feats(docs)
        tokvecs = self.model(feats)
        return tokvecs

<<<<<<< HEAD
    def set_annotations(self, docs, tokvecses):
        for doc, tokvecs in zip(docs, tokvecses):
            doc.tensor = tokvecs

    def begin_update(self, docs, drop=0.):
=======
    def set_annotations(self, docs, tokvecs):
        """Set the tensor attribute for a batch of documents.

        docs (iterable): A sequence of `Doc` objects.
        tokvecs (object): Vector representation for each token in the documents.
        """
        start = 0
        for doc in docs:
            doc.tensor = tokvecs[start : start + len(doc)]
            start += len(doc)

    def update(self, docs, golds, state=None, drop=0., sgd=None):
        """Update the model.

        docs (iterable): A batch of `Doc` objects.
        golds (iterable): A batch of `GoldParse` objects.
        drop (float): The droput rate.
        sgd (callable): An optimizer.
        RETURNS (dict): Results from the update.
        """
>>>>>>> 2c5cfe8b
        if isinstance(docs, Doc):
            docs = [docs]
        feats = self.doc2feats(docs)
        tokvecs, bp_tokvecs = self.model.begin_update(feats, drop=drop)
        return tokvecs, bp_tokvecs

    def get_loss(self, docs, golds, scores):
        # TODO: implement
        raise NotImplementedError

    def begin_training(self, gold_tuples, pipeline=None):
        """Allocate models, pre-process training data and acquire a trainer and
        optimizer.

        gold_tuples (iterable): Gold-standard training data.
        pipeline (list): The pipeline the model is part of.
        """
        self.doc2feats = doc2feats()
        if self.model is True:
            self.model = self.Model()

    def use_params(self, params):
        """Replace weights of models in the pipeline with those provided in the
        params dictionary.

        params (dict): A dictionary of parameters keyed by model ID.
        """
        with self.model.use_params(params):
            yield


class NeuralTagger(object):
    name = 'nn_tagger'
    def __init__(self, vocab, model=True):
        self.vocab = vocab
        self.model = model

    def __call__(self, doc):
        tags = self.predict(doc.tensor)
        self.set_annotations([doc], tags)

    def pipe(self, stream, batch_size=128, n_threads=-1):
        for docs in cytoolz.partition_all(batch_size, stream):
            tokvecs = [d.tensor for d in docs]
            tag_ids = self.predict(tokvecs)
            self.set_annotations(docs, tag_ids)
            yield from docs

    def predict(self, tokvecs):
        scores = self.model(tokvecs)
        scores = self.model.ops.flatten(scores)
        guesses = scores.argmax(axis=1)
        if not isinstance(guesses, numpy.ndarray):
            guesses = guesses.get()
        guesses = self.model.ops.unflatten(guesses,
                    [tv.shape[0] for tv in tokvecs])
        return guesses

    def set_annotations(self, docs, batch_tag_ids):
        if isinstance(docs, Doc):
            docs = [docs]
        cdef Doc doc
        cdef int idx = 0
        cdef Vocab vocab = self.vocab
        for i, doc in enumerate(docs):
            doc_tag_ids = batch_tag_ids[i]
            for j, tag_id in enumerate(doc_tag_ids):
                vocab.morphology.assign_tag_id(&doc.c[j], tag_id)
                idx += 1

    def update(self, docs_tokvecs, golds, drop=0., sgd=None):
        docs, tokvecs = docs_tokvecs

        if self.model.nI is None:
            self.model.nI = tokvecs[0].shape[1]

        tag_scores, bp_tag_scores = self.model.begin_update(tokvecs, drop=drop)
        loss, d_tag_scores = self.get_loss(docs, golds, tag_scores)

        d_tokvecs = bp_tag_scores(d_tag_scores, sgd=sgd)

        return d_tokvecs

    def get_loss(self, docs, golds, scores):
        scores = self.model.ops.flatten(scores)
        tag_index = {tag: i for i, tag in enumerate(self.vocab.morphology.tag_names)}

        cdef int idx = 0
        correct = numpy.zeros((scores.shape[0],), dtype='i')
        guesses = scores.argmax(axis=1)
        for gold in golds:
            for tag in gold.tags:
                if tag is None:
                    correct[idx] = guesses[idx]
                else:
                    correct[idx] = tag_index[tag]
                idx += 1
        correct = self.model.ops.xp.array(correct, dtype='i')
        d_scores = scores - to_categorical(correct, nb_classes=scores.shape[1])
        loss = (d_scores**2).sum()
        d_scores = self.model.ops.unflatten(d_scores, [len(d) for d in docs])
        return float(loss), d_scores

    def begin_training(self, gold_tuples, pipeline=None):
        orig_tag_map = dict(self.vocab.morphology.tag_map)
        new_tag_map = {}
        for raw_text, annots_brackets in gold_tuples:
            for annots, brackets in annots_brackets:
                ids, words, tags, heads, deps, ents = annots
                for tag in tags:
                    if tag in orig_tag_map:
                        new_tag_map[tag] = orig_tag_map[tag]
                    else:
                        new_tag_map[tag] = {POS: X}
        cdef Vocab vocab = self.vocab
        vocab.morphology = Morphology(vocab.strings, new_tag_map,
                                      vocab.morphology.lemmatizer)
        token_vector_width = pipeline[0].model.nO
        self.model = with_flatten(
            Softmax(self.vocab.morphology.n_tags, token_vector_width))

    def use_params(self, params):
        with self.model.use_params(params):
            yield


cdef class EntityRecognizer(LinearParser):
    """Annotate named entities on Doc objects."""
    TransitionSystem = BiluoPushDown

    feature_templates = get_feature_templates('ner')

    def add_label(self, label):
        LinearParser.add_label(self, label)
        if isinstance(label, basestring):
            label = self.vocab.strings[label]


cdef class BeamEntityRecognizer(BeamParser):
    """Annotate named entities on Doc objects."""
    TransitionSystem = BiluoPushDown

    feature_templates = get_feature_templates('ner')

    def add_label(self, label):
        LinearParser.add_label(self, label)
        if isinstance(label, basestring):
            label = self.vocab.strings[label]


cdef class DependencyParser(LinearParser):
    TransitionSystem = ArcEager
    feature_templates = get_feature_templates('basic')

    def add_label(self, label):
        LinearParser.add_label(self, label)
        if isinstance(label, basestring):
            label = self.vocab.strings[label]


cdef class NeuralDependencyParser(NeuralParser):
    name = 'parser'
    TransitionSystem = ArcEager


cdef class NeuralEntityRecognizer(NeuralParser):
    name = 'entity'
    TransitionSystem = BiluoPushDown

    nr_feature = 6

    def get_token_ids(self, states):
        cdef StateClass state
        cdef int n_tokens = 6
        ids = numpy.zeros((len(states), n_tokens), dtype='i', order='c')
        for i, state in enumerate(states):
            ids[i, 0] = state.c.B(0)-1
            ids[i, 1] = state.c.B(0)
            ids[i, 2] = state.c.B(1)
            ids[i, 3] = state.c.E(0)
            ids[i, 4] = state.c.E(0)-1
            ids[i, 5] = state.c.E(0)+1
            for j in range(6):
                if ids[i, j] >= state.c.length:
                    ids[i, j] = -1
                if ids[i, j] != -1:
                    ids[i, j] += state.c.offset
        return ids


cdef class BeamDependencyParser(BeamParser):
    TransitionSystem = ArcEager

    feature_templates = get_feature_templates('basic')

    def add_label(self, label):
        Parser.add_label(self, label)
        if isinstance(label, basestring):
            label = self.vocab.strings[label]


__all__ = ['Tagger', 'DependencyParser', 'EntityRecognizer', 'BeamDependencyParser',
           'BeamEntityRecognizer', 'TokenVectorEnoder']<|MERGE_RESOLUTION|>--- conflicted
+++ resolved
@@ -72,44 +72,30 @@
         self.doc2feats = doc2feats()
         self.model = model
 
-<<<<<<< HEAD
     def __call__(self, docs):
-=======
-    def __call__(self, docs, state=None):
         """Add context-sensitive vectors to a `Doc`, e.g. from a CNN or LSTM
         model. Vectors are set to the `Doc.tensor` attribute.
 
         docs (Doc or iterable): One or more documents to add vectors to.
         RETURNS (dict or None): Intermediate computations.
         """
->>>>>>> 2c5cfe8b
         if isinstance(docs, Doc):
             docs = [docs]
         tokvecses = self.predict(docs)
         self.set_annotations(docs, tokvecses)
 
     def pipe(self, stream, batch_size=128, n_threads=-1):
-<<<<<<< HEAD
+        """Process `Doc` objects as a stream.
+
+        stream (iterator): A sequence of `Doc` objects to process.
+        batch_size (int): Number of `Doc` objects to group.
+        n_threads (int): Number of threads.
+        YIELDS (iterator): A sequence of `Doc` objects, in order of input.
+        """
         for docs in cytoolz.partition_all(batch_size, stream):
             tokvecses = self.predict(docs)
             self.set_annotations(docs, tokvecses)
             yield from docs
-=======
-        """Process `Doc` objects as a stream.
-
-        stream (iterator): A sequence of `Doc` objects to process.
-        batch_size (int): Number of `Doc` objects to group.
-        n_threads (int): Number of threads.
-        YIELDS (tuple): Tuples of `(Doc, state)`.
-        """
-        for batch in cytoolz.partition_all(batch_size, stream):
-            docs, states = zip(*batch)
-            tokvecs = self.predict(docs)
-            self.set_annotations(docs, tokvecs)
-            for state in states:
-                state['tokvecs'] = tokvecs
-            yield from zip(docs, states)
->>>>>>> 2c5cfe8b
 
     def predict(self, docs):
         """Return a single tensor for a batch of documents.
@@ -121,13 +107,10 @@
         tokvecs = self.model(feats)
         return tokvecs
 
-<<<<<<< HEAD
     def set_annotations(self, docs, tokvecses):
         for doc, tokvecs in zip(docs, tokvecses):
             doc.tensor = tokvecs
 
-    def begin_update(self, docs, drop=0.):
-=======
     def set_annotations(self, docs, tokvecs):
         """Set the tensor attribute for a batch of documents.
 
@@ -148,7 +131,6 @@
         sgd (callable): An optimizer.
         RETURNS (dict): Results from the update.
         """
->>>>>>> 2c5cfe8b
         if isinstance(docs, Doc):
             docs = [docs]
         feats = self.doc2feats(docs)
