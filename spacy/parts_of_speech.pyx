from __future__ import unicode_literals


IDS = {
    "": NO_TAG,
    "ADJ": ADJ,
    "ADP": ADP,
    "ADV": ADV,
    "AUX": AUX,
    "CONJ": CONJ,
    "DET": DET,
    "INTJ": INTJ,
    "NOUN": NOUN,
    "NUM": NUM,
    "PART": PART,
    "PRON": PRON,
    "PROPN": PROPN,
    "PUNCT": PUNCT,
    "SCONJ": SCONJ,
    "SYM": SYM,
    "VERB": VERB,
    "X": X,
    "EOL": EOL,
    "SPACE": SPACE
}


<<<<<<< HEAD
NAMES = [key for key, value in sorted(IDS.items(), key=lambda item: item[1])]
=======
NAMES = {value: key for key, value in IDS.items()}
>>>>>>> 59b79205
<|MERGE_RESOLUTION|>--- conflicted
+++ resolved
@@ -25,8 +25,4 @@
 }
 
 
-<<<<<<< HEAD
-NAMES = [key for key, value in sorted(IDS.items(), key=lambda item: item[1])]
-=======
-NAMES = {value: key for key, value in IDS.items()}
->>>>>>> 59b79205
+NAMES = {value: key for key, value in IDS.items()}