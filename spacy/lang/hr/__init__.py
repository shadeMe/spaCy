--- conflicted
+++ resolved
@@ -1,11 +1,6 @@
 from .stop_words import STOP_WORDS
-<<<<<<< HEAD
-=======
 from .tag_map import TAG_MAP
 
-from ..tokenizer_exceptions import BASE_EXCEPTIONS
-from ..norm_exceptions import BASE_NORMS
->>>>>>> fe900991
 from ...language import Language
 
 
