from ...attrs import LIKE_NUM

<<<<<<< HEAD
=======
# fmt: off
>>>>>>> 0426ba17
_num_words = [
    "zero", "one", "two", "three", "four", "five", "six", "seven", "eight",
    "nine", "ten", "eleven", "twelve", "thirteen", "fourteen", "fifteen",
    "sixteen", "seventeen", "eighteen", "nineteen", "twenty", "thirty", "forty",
    "fifty", "sixty", "seventy", "eighty", "ninety", "hundred", "thousand",
    "million", "billion", "trillion", "quadrillion", "gajillion", "bazillion"
]
# fmt: on


<<<<<<< HEAD
_ordinal_words = [
    "first",
    "second",
    "third",
    "fourth",
    "fifth",
    "sixth",
    "seventh",
    "eighth",
    "ninth",
    "tenth",
    "eleventh",
    "twelfth",
    "thirteenth",
    "fourteenth",
    "fifteenth",
    "sixteenth",
    "seventeenth",
    "eighteenth",
    "nineteenth",
    "twentieth",
    "thirtieth",
    "fortieth",
    "fiftieth",
    "sixtieth",
    "seventieth",
    "eightieth",
    "ninetieth",
    "hundredth",
    "thousandth",
    "millionth",
    "billionth",
    "trillionth",
    "quadrillionth",
    "gajillionth",
    "bazillionth",
]

def like_num(text):
=======
def like_num(text: str) -> bool:
>>>>>>> 0426ba17
    if text.startswith(("+", "-", "±", "~")):
        text = text[1:]
    text = text.replace(",", "").replace(".", "")
    if text.isdigit():
        return True
    if text.count("/") == 1:
        num, denom = text.split("/")
        if num.isdigit() and denom.isdigit():
            return True

    text_lower = text.lower()
    if text_lower in _num_words:
        return True

    # CHeck ordinal number
    if text_lower in _ordinal_words:
        return True
    if text_lower.endswith("th"):
        if text_lower[:-2].isdigit():
            return True 

    return False


LEX_ATTRS = {LIKE_NUM: like_num}<|MERGE_RESOLUTION|>--- conflicted
+++ resolved
@@ -1,9 +1,6 @@
 from ...attrs import LIKE_NUM
 
-<<<<<<< HEAD
-=======
 # fmt: off
->>>>>>> 0426ba17
 _num_words = [
     "zero", "one", "two", "three", "four", "five", "six", "seven", "eight",
     "nine", "ten", "eleven", "twelve", "thirteen", "fourteen", "fifteen",
@@ -11,52 +8,18 @@
     "fifty", "sixty", "seventy", "eighty", "ninety", "hundred", "thousand",
     "million", "billion", "trillion", "quadrillion", "gajillion", "bazillion"
 ]
+_ordinal_words = [
+    "first", "second", "third", "fourth", "fifth", "sixth", "seventh", "eighth",
+    "ninth", "tenth", "eleventh", "twelfth", "thirteenth", "fourteenth",
+    "fifteenth", "sixteenth", "seventeenth", "eighteenth", "nineteenth",
+    "twentieth", "thirtieth", "fortieth", "fiftieth", "sixtieth", "seventieth",
+    "eightieth", "ninetieth", "hundredth", "thousandth", "millionth", "billionth",
+    "trillionth", "quadrillionth", "gajillionth", "bazillionth"
+]
 # fmt: on
 
 
-<<<<<<< HEAD
-_ordinal_words = [
-    "first",
-    "second",
-    "third",
-    "fourth",
-    "fifth",
-    "sixth",
-    "seventh",
-    "eighth",
-    "ninth",
-    "tenth",
-    "eleventh",
-    "twelfth",
-    "thirteenth",
-    "fourteenth",
-    "fifteenth",
-    "sixteenth",
-    "seventeenth",
-    "eighteenth",
-    "nineteenth",
-    "twentieth",
-    "thirtieth",
-    "fortieth",
-    "fiftieth",
-    "sixtieth",
-    "seventieth",
-    "eightieth",
-    "ninetieth",
-    "hundredth",
-    "thousandth",
-    "millionth",
-    "billionth",
-    "trillionth",
-    "quadrillionth",
-    "gajillionth",
-    "bazillionth",
-]
-
-def like_num(text):
-=======
 def like_num(text: str) -> bool:
->>>>>>> 0426ba17
     if text.startswith(("+", "-", "±", "~")):
         text = text[1:]
     text = text.replace(",", "").replace(".", "")
@@ -66,18 +29,15 @@
         num, denom = text.split("/")
         if num.isdigit() and denom.isdigit():
             return True
-
     text_lower = text.lower()
     if text_lower in _num_words:
         return True
-
-    # CHeck ordinal number
+    # Check ordinal number
     if text_lower in _ordinal_words:
         return True
     if text_lower.endswith("th"):
         if text_lower[:-2].isdigit():
-            return True 
-
+            return True
     return False
 
 
