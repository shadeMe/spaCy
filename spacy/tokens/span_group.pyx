from typing import Iterable, Tuple, Union, Optional, TYPE_CHECKING
import weakref
import struct
from copy import deepcopy
import srsly

from spacy.errors import Errors
from .span cimport Span
<<<<<<< HEAD
from libc.stdint cimport uint64_t, uint32_t, int32_t
from libcpp.memory cimport make_shared
=======
>>>>>>> 357be261


cdef class SpanGroup:
    """A group of spans that all belong to the same Doc object. The group
    can be named, and you can attach additional attributes to it. Span groups
    are generally accessed via the `doc.spans` attribute. The `doc.spans`
    attribute will convert lists of spans into a `SpanGroup` object for you
    automatically on assignment.

    Example:
        Construction 1
        >>> doc = nlp("Their goi ng home")
        >>> doc.spans["errors"] = SpanGroup(
            doc,
            name="errors",
            spans=[doc[0:1], doc[1:3]],
            attrs={"annotator": "matt"}
        )

        Construction 2
        >>> doc = nlp("Their goi ng home")
        >>> doc.spans["errors"] = [doc[0:1], doc[1:3]]
        >>> assert isinstance(doc.spans["errors"], SpanGroup)

    DOCS: https://spacy.io/api/spangroup
    """
    def __init__(self, doc, *, name="", attrs={}, spans=[]):
        """Create a SpanGroup.

        doc (Doc): The reference Doc object.
        name (str): The group name.
        attrs (Dict[str, Any]): Optional JSON-serializable attributes to attach.
        spans (Iterable[Span]): The spans to add to the group.

        DOCS: https://spacy.io/api/spangroup#init
        """
        # We need to make this a weak reference, so that the Doc object can
        # own the SpanGroup without circular references. We do want to get
        # the Doc though, because otherwise the API gets annoying.
        self._doc_ref = weakref.ref(doc)
        self.name = name
        self.attrs = dict(attrs) if attrs is not None else {}
        cdef Span span
        if len(spans) :
            self.c.reserve(len(spans))
        for span in spans:
            self.push_back(span.c)

    def __repr__(self):
        return str(list(self))

    @property
    def doc(self):
        """RETURNS (Doc): The reference document.

        DOCS: https://spacy.io/api/spangroup#doc
        """
        doc = self._doc_ref()
        if doc is None:
            # referent has been garbage collected
            raise RuntimeError(Errors.E865)
        return doc

    @property
    def has_overlap(self):
        """RETURNS (bool): Whether the group contains overlapping spans.

        DOCS: https://spacy.io/api/spangroup#has_overlap
        """
        if not len(self):
            return False
        sorted_spans = list(sorted(self))
        last_end = sorted_spans[0].end
        for span in sorted_spans[1:]:
            if span.start < last_end:
                return True
            last_end = span.end
        return False

    def __len__(self):
        """RETURNS (int): The number of spans in the group.

        DOCS: https://spacy.io/api/spangroup#len
        """
        return self.c.size()

    def __getitem__(self, int i) -> Span:
        """Get a span from the group. Note that a copy of the span is returned,
        so if any changes are made to this span, they are not reflected in the
        corresponding member of the span group.

        i (int): The item index.
        RETURNS (Span): The span at the given index.

        DOCS: https://spacy.io/api/spangroup#getitem
        """
        i = self._normalize_index(i)
        return Span.cinit(self.doc, self.c[i])

    def __delitem__(self, int i):
        """Delete a span from the span group at index i.

        i (int): The item index.

        DOCS: https://spacy.io/api/spangroup#delitem
        """
        i = self._normalize_index(i)
        self.c.erase(self.c.begin() + i - 1)

    def __setitem__(self, int i, Span span):
        """Set a span in the span group.

        i (int): The item index.
        span (Span): The span.

        DOCS: https://spacy.io/api/spangroup#setitem
        """
        if span.doc is not self.doc:
            raise ValueError(Errors.E855.format(obj="span"))

        i = self._normalize_index(i)
        self.c[i] = span.c

    def __iadd__(self, other: Union[SpanGroup, Iterable["Span"]]) -> SpanGroup:
        """Operator +=. Append a span group or spans to this group and return
        the current span group.

        other (Union[SpanGroup, Iterable["Span"]]): The SpanGroup or spans to
            add.

        RETURNS (SpanGroup): The current span group.

        DOCS: https://spacy.io/api/spangroup#iadd
        """
        return self._concat(other, inplace=True)

    def __add__(self, other: SpanGroup) -> SpanGroup:
        """Operator +. Concatenate a span group with this group and return a
        new span group.

        other (SpanGroup): The SpanGroup to add.

        RETURNS (SpanGroup): The concatenated SpanGroup.

        DOCS: https://spacy.io/api/spangroup#add
        """
        # For Cython 0.x and __add__, you cannot rely on `self` as being `self`
        # or being the right type, so both types need to be checked explicitly.
        if isinstance(self, SpanGroup) and isinstance(other, SpanGroup):
            return self._concat(other)
        return NotImplemented

    def append(self, Span span):
        """Add a span to the group. The span must refer to the same Doc
        object as the span group.

        span (Span): The span to append.

        DOCS: https://spacy.io/api/spangroup#append
        """
        if span.doc is not self.doc:
            raise ValueError(Errors.E855.format(obj="span"))
        self.push_back(span.c)

    def extend(self, spans_or_span_group: Union[SpanGroup, Iterable["Span"]]):
        """Add multiple spans or contents of another SpanGroup to the group.
        All spans must refer to the same Doc object as the span group.

        spans (Union[SpanGroup, Iterable["Span"]]): The spans to add.

        DOCS: https://spacy.io/api/spangroup#extend
        """
        self._concat(spans_or_span_group, inplace=True)

    def to_bytes(self):
        """Serialize the SpanGroup's contents to a byte string.

        RETURNS (bytes): The serialized span group.

        DOCS: https://spacy.io/api/spangroup#to_bytes
        """
        cdef SpanC* span_c
        output = {"name": self.name, "attrs": self.attrs, "spans": []}
        cdef int i
        for i in range(self.c.size()):
            span = self.c[i]
            span_c = span.get()
            # The struct.pack here is probably overkill, but it might help if
            # you're saving tonnes of spans, and it doesn't really add any
            # complexity. We do take care to specify little-endian byte order
            # though, to ensure the message can be loaded back on a different
            # arch.
            # Q: uint64_t
            # q: int64_t
            # L: uint32_t
            # l: int32_t
            output["spans"].append(struct.pack(
                ">QQQllll",
                span_c.id,
                span_c.kb_id,
                span_c.label,
                span_c.start,
                span_c.end,
                span_c.start_char,
                span_c.end_char
            ))
        return srsly.msgpack_dumps(output)

    def from_bytes(self, bytes_data):
        """Deserialize the SpanGroup's contents from a byte string.

        bytes_data (bytes): The span group to load.
        RETURNS (SpanGroup): The deserialized span group.

        DOCS: https://spacy.io/api/spangroup#from_bytes
        """
        msg = srsly.msgpack_loads(bytes_data)
        self.name = msg["name"]
        self.attrs = dict(msg["attrs"])
        self.c.clear()
        self.c.reserve(len(msg["spans"]))
        cdef SpanC span
        for span_data in msg["spans"]:
            items = struct.unpack(">QQQllll", span_data)
            span.id = items[0]
            span.kb_id = items[1]
            span.label = items[2]
            span.start = items[3]
            span.end = items[4]
            span.start_char = items[5]
            span.end_char = items[6]
            self.c.push_back(make_shared[SpanC](span))
        return self

<<<<<<< HEAD
    cdef void push_back(self, const shared_ptr[SpanC] &span):
        self.c.push_back(span)
=======
    cdef void push_back(self, SpanC span) nogil:
        self.c.push_back(span)

    def copy(self)  -> SpanGroup:
        """Clones the span group.

        RETURNS (SpanGroup): A copy of the span group.

        DOCS: https://spacy.io/api/spangroup#copy
        """
        return SpanGroup(
            self.doc,
            name=self.name,
            attrs=deepcopy(self.attrs),
            spans=list(self),
        )

    def _concat(
        self,
        other: Union[SpanGroup, Iterable["Span"]],
        *,
        inplace: bool = False,
    ) -> SpanGroup:
        """Concatenates the current span group with the provided span group or
        spans, either in place or creating a copy. Preserves the name of self,
        updates attrs only with values that are not in self.

        other (Union[SpanGroup, Iterable[Span]]): The spans to append.
        inplace (bool): Indicates whether the operation should be performed in
            place on the current span group.

        RETURNS (SpanGroup): Either a new SpanGroup or the current SpanGroup
        depending on the value of inplace.
        """
        cdef SpanGroup span_group = self if inplace else self.copy()
        cdef SpanGroup other_group
        cdef Span span

        if isinstance(other, SpanGroup):
            other_group = other
            if other_group.doc is not self.doc:
                raise ValueError(Errors.E855.format(obj="span group"))

            other_attrs = deepcopy(other_group.attrs)
            span_group.attrs.update({
                key: value for key, value in other_attrs.items() \
                if key not in span_group.attrs
            })
            if len(other_group):
                span_group.c.reserve(span_group.c.size() + other_group.c.size())
                span_group.c.insert(span_group.c.end(), other_group.c.begin(), other_group.c.end())
        else:
            if len(other):
                span_group.c.reserve(self.c.size() + len(other))
            for span in other:
                if span.doc is not self.doc:
                    raise ValueError(Errors.E855.format(obj="span"))
                span_group.c.push_back(span.c)

        return span_group

    def _normalize_index(self, int i) -> int:
        """Checks list index boundaries and adjusts the index if negative.

        i (int): The index.
        RETURNS (int): The adjusted index.
        """
        cdef int length = self.c.size()
        if i < -length or i >= length:
            raise IndexError(Errors.E856.format(i=i, length=length))
        if i < 0:
            i += length
        return i
>>>>>>> 357be261
<|MERGE_RESOLUTION|>--- conflicted
+++ resolved
@@ -6,11 +6,7 @@
 
 from spacy.errors import Errors
 from .span cimport Span
-<<<<<<< HEAD
-from libc.stdint cimport uint64_t, uint32_t, int32_t
 from libcpp.memory cimport make_shared
-=======
->>>>>>> 357be261
 
 
 cdef class SpanGroup:
@@ -245,11 +241,7 @@
             self.c.push_back(make_shared[SpanC](span))
         return self
 
-<<<<<<< HEAD
     cdef void push_back(self, const shared_ptr[SpanC] &span):
-        self.c.push_back(span)
-=======
-    cdef void push_back(self, SpanC span) nogil:
         self.c.push_back(span)
 
     def copy(self)  -> SpanGroup:
@@ -321,5 +313,4 @@
             raise IndexError(Errors.E856.format(i=i, length=length))
         if i < 0:
             i += length
-        return i
->>>>>>> 357be261
+        return i