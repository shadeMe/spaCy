# cython: infer_types=True, bounds_check=False, profile=True
cimport cython
cimport numpy as np
from libc.string cimport memcpy
from libc.math cimport sqrt
from libc.stdint cimport int32_t, uint64_t

import copy
from collections import Counter
from enum import Enum
import itertools
import numpy
import srsly
from thinc.api import get_array_module
from thinc.util import copy_array
import warnings

from .span cimport Span
<<<<<<< HEAD
from .token cimport MISSING_DEP
=======
from ._dict_proxies import SpanGroups
>>>>>>> f277bfdf
from .token cimport Token
from ..lexeme cimport Lexeme, EMPTY_LEXEME
from ..typedefs cimport attr_t, flags_t
from ..attrs cimport attr_id_t
from ..attrs cimport LENGTH, POS, LEMMA, TAG, MORPH, DEP, HEAD, SPACY, ENT_IOB
from ..attrs cimport ENT_TYPE, ENT_ID, ENT_KB_ID, SENT_START, IDX, NORM

from ..attrs import intify_attr, IDS
from ..compat import copy_reg, pickle
from ..errors import Errors, Warnings
from ..morphology import Morphology
from .. import util
from .underscore import Underscore, get_ext_args
from ._retokenize import Retokenizer
from ._serialize import ALL_ATTRS as DOCBIN_ALL_ATTRS


DEF PADDING = 5


cdef int bounds_check(int i, int length, int padding) except -1:
    if (i + padding) < 0:
        raise IndexError(Errors.E026.format(i=i, length=length))
    if (i - padding) >= length:
        raise IndexError(Errors.E026.format(i=i, length=length))


cdef attr_t get_token_attr(const TokenC* token, attr_id_t feat_name) nogil:
    if feat_name == LEMMA:
        return token.lemma
    elif feat_name == NORM:
        if not token.norm:
            return token.lex.norm
        return token.norm
    elif feat_name == POS:
        return token.pos
    elif feat_name == TAG:
        return token.tag
    elif feat_name == MORPH:
        return token.morph
    elif feat_name == DEP:
        return token.dep
    elif feat_name == HEAD:
        return token.head
    elif feat_name == SENT_START:
        return token.sent_start
    elif feat_name == SPACY:
        return token.spacy
    elif feat_name == ENT_IOB:
        return token.ent_iob
    elif feat_name == ENT_TYPE:
        return token.ent_type
    elif feat_name == ENT_ID:
        return token.ent_id
    elif feat_name == ENT_KB_ID:
        return token.ent_kb_id
    elif feat_name == IDX:
        return token.idx
    else:
        return Lexeme.get_struct_attr(token.lex, feat_name)


cdef attr_t get_token_attr_for_matcher(const TokenC* token, attr_id_t feat_name) nogil:
    if feat_name == SENT_START:
        if token.sent_start == 1:
            return True
        else:
            return False
    else:
        return get_token_attr(token, feat_name)


class SetEntsDefault(str, Enum):
    blocked = "blocked"
    missing = "missing"
    outside = "outside"
    unmodified = "unmodified"

    @classmethod
    def values(cls):
        return list(cls.__members__.keys())


cdef class Doc:
    """A sequence of Token objects. Access sentences and named entities, export
    annotations to numpy arrays, losslessly serialize to compressed binary
    strings. The `Doc` object holds an array of `TokenC` structs. The
    Python-level `Token` and `Span` objects are views of this array, i.e.
    they don't own the data themselves.

    EXAMPLE:
        Construction 1
        >>> doc = nlp(u'Some text')

        Construction 2
        >>> from spacy.tokens import Doc
        >>> doc = Doc(nlp.vocab, words=["hello", "world", "!"], spaces=[True, False, False])

    DOCS: https://nightly.spacy.io/api/doc
    """

    @classmethod
    def set_extension(cls, name, **kwargs):
        """Define a custom attribute which becomes available as `Doc._`.

        name (str): Name of the attribute to set.
        default: Optional default value of the attribute.
        getter (callable): Optional getter function.
        setter (callable): Optional setter function.
        method (callable): Optional method for method extension.
        force (bool): Force overwriting existing attribute.

        DOCS: https://nightly.spacy.io/api/doc#set_extension
        USAGE: https://nightly.spacy.io/usage/processing-pipelines#custom-components-attributes
        """
        if cls.has_extension(name) and not kwargs.get("force", False):
            raise ValueError(Errors.E090.format(name=name, obj="Doc"))
        Underscore.doc_extensions[name] = get_ext_args(**kwargs)

    @classmethod
    def get_extension(cls, name):
        """Look up a previously registered extension by name.

        name (str): Name of the extension.
        RETURNS (tuple): A `(default, method, getter, setter)` tuple.

        DOCS: https://nightly.spacy.io/api/doc#get_extension
        """
        return Underscore.doc_extensions.get(name)

    @classmethod
    def has_extension(cls, name):
        """Check whether an extension has been registered.

        name (str): Name of the extension.
        RETURNS (bool): Whether the extension has been registered.

        DOCS: https://nightly.spacy.io/api/doc#has_extension
        """
        return name in Underscore.doc_extensions

    @classmethod
    def remove_extension(cls, name):
        """Remove a previously registered extension.

        name (str): Name of the extension.
        RETURNS (tuple): A `(default, method, getter, setter)` tuple of the
            removed extension.

        DOCS: https://nightly.spacy.io/api/doc#remove_extension
        """
        if not cls.has_extension(name):
            raise ValueError(Errors.E046.format(name=name))
        return Underscore.doc_extensions.pop(name)

    def __init__(
        self,
        Vocab vocab,
        words=None,
        spaces=None,
        *,
        user_data=None,
        tags=None,
        pos=None,
        morphs=None,
        lemmas=None,
        heads=None,
        deps=None,
        sent_starts=None,
        ents=None,
    ):
        """Create a Doc object.

        vocab (Vocab): A vocabulary object, which must match any models you
            want to use (e.g. tokenizer, parser, entity recognizer).
        words (Optional[List[str]]): A list of unicode strings to add to the document
            as words. If `None`, defaults to empty list.
        spaces (Optional[List[bool]]): A list of boolean values, of the same length as
            words. True means that the word is followed by a space, False means
            it is not. If `None`, defaults to `[True]*len(words)`
        user_data (dict or None): Optional extra data to attach to the Doc.
        tags (Optional[List[str]]): A list of unicode strings, of the same
            length as words, to assign as token.tag. Defaults to None.
        pos (Optional[List[str]]): A list of unicode strings, of the same
            length as words, to assign as token.pos. Defaults to None.
        morphs (Optional[List[str]]): A list of unicode strings, of the same
            length as words, to assign as token.morph. Defaults to None.
        lemmas (Optional[List[str]]): A list of unicode strings, of the same
            length as words, to assign as token.lemma. Defaults to None.
        heads (Optional[List[int]]): A list of values, of the same length as
            words, to assign as heads. Head indices are the position of the
            head in the doc. Defaults to None.
        deps (Optional[List[str]]): A list of unicode strings, of the same
            length as words, to assign as token.dep. Defaults to None.
        sent_starts (Optional[List[Union[bool, None]]]): A list of values, of
            the same length as words, to assign as token.is_sent_start. Will be
            overridden by heads if heads is provided. Defaults to None.
        ents (Optional[List[str]]): A list of unicode strings, of the same
            length as words, as IOB tags to assign as token.ent_iob and
            token.ent_type. Defaults to None.

        DOCS: https://nightly.spacy.io/api/doc#init
        """
        self.vocab = vocab
        size = max(20, (len(words) if words is not None else 0))
        self.mem = Pool()
        self.spans = SpanGroups(self)
        # Guarantee self.lex[i-x], for any i >= 0 and x < padding is in bounds
        # However, we need to remember the true starting places, so that we can
        # realloc.
        assert size + (PADDING*2) > 0
        data_start = <TokenC*>self.mem.alloc(size + (PADDING*2), sizeof(TokenC))
        cdef int i
        for i in range(size + (PADDING*2)):
            data_start[i].lex = &EMPTY_LEXEME
            data_start[i].l_edge = i
            data_start[i].r_edge = i
        self.c = data_start + PADDING
        self.max_length = size
        self.length = 0
        self.sentiment = 0.0
        self.cats = {}
        self.user_hooks = {}
        self.user_token_hooks = {}
        self.user_span_hooks = {}
        self.tensor = numpy.zeros((0,), dtype="float32")
        self.user_data = {} if user_data is None else user_data
        self._vector = None
        self.noun_chunks_iterator = self.vocab.get_noun_chunks
        cdef bint has_space
        if words is None and spaces is not None:
            raise ValueError(Errors.E908)
        elif spaces is None and words is not None:
            self.has_unknown_spaces = True
        else:
            self.has_unknown_spaces = False
        words = words if words is not None else []
        spaces = spaces if spaces is not None else ([True] * len(words))
        if len(spaces) != len(words):
            raise ValueError(Errors.E027)
        cdef const LexemeC* lexeme
        for word, has_space in zip(words, spaces):
            if isinstance(word, unicode):
                lexeme = self.vocab.get(self.mem, word)
            elif isinstance(word, bytes):
                raise ValueError(Errors.E028.format(value=word))
            else:
                lexeme = self.vocab.get_by_orth(self.mem, word)
            self.push_back(lexeme, has_space)

        if heads is not None:
            heads = [head - i if head is not None else 0 for i, head in enumerate(heads)]
        if deps is not None:
            MISSING_DEP_ = self.vocab.strings[MISSING_DEP]
            deps = [dep if dep is not None else MISSING_DEP_ for dep in deps]
        if deps and not heads:
            heads = [0] * len(deps)
        if sent_starts is not None:
            for i in range(len(sent_starts)):
                if sent_starts[i] is True:
                    sent_starts[i] = 1
                elif sent_starts[i] is False:
                    sent_starts[i] = -1
                elif sent_starts[i] is None or sent_starts[i] not in [-1, 0, 1]:
                    sent_starts[i] = 0
        ent_iobs = None
        ent_types = None
        if ents is not None:
            iob_strings = Token.iob_strings()
            # make valid IOB2 out of IOB1 or IOB2
            for i, ent in enumerate(ents):
                if ent is "":
                    ents[i] = None
                elif ent is not None and not isinstance(ent, str):
                    raise ValueError(Errors.E177.format(tag=ent))
                if i < len(ents) - 1:
                    # OI -> OB
                    if (ent is None or ent.startswith("O")) and \
                            (ents[i+1] is not None and ents[i+1].startswith("I")):
                        ents[i+1] = "B" + ents[i+1][1:]
                    # B-TYPE1 I-TYPE2 or I-TYPE1 I-TYPE2 -> B/I-TYPE1 B-TYPE2
                    if ent is not None and ents[i+1] is not None and \
                            (ent.startswith("B") or ent.startswith("I")) and \
                            ents[i+1].startswith("I") and \
                            ent[1:] != ents[i+1][1:]:
                        ents[i+1] = "B" + ents[i+1][1:]
            ent_iobs = []
            ent_types = []
            for ent in ents:
                if ent is None:
                    ent_iobs.append(iob_strings.index(""))
                    ent_types.append("")
                elif ent == "O":
                    ent_iobs.append(iob_strings.index(ent))
                    ent_types.append("")
                else:
                    if len(ent) < 3 or ent[1] != "-":
                        raise ValueError(Errors.E177.format(tag=ent))
                    ent_iob, ent_type = ent.split("-", 1)
                    if ent_iob not in iob_strings:
                        raise ValueError(Errors.E177.format(tag=ent))
                    ent_iob = iob_strings.index(ent_iob)
                    ent_iobs.append(ent_iob)
                    ent_types.append(ent_type)
        headings = []
        values = []
        annotations = [pos, heads, deps, lemmas, tags, morphs, sent_starts, ent_iobs, ent_types]
        possible_headings = [POS, HEAD, DEP, LEMMA, TAG, MORPH, SENT_START, ENT_IOB, ENT_TYPE]
        for a, annot in enumerate(annotations):
            if annot is not None:
                if len(annot) != len(words):
                    raise ValueError(Errors.E189)
                headings.append(possible_headings[a])
                if annot is not heads and annot is not sent_starts and annot is not ent_iobs:
                    values.extend(annot)
        for value in values:
            if value is not None:
                self.vocab.strings.add(value)

        # if there are any other annotations, set them
        if headings:
            attrs = self.to_array(headings)

            j = 0
            for annot in annotations:
                if annot:
                    if annot is heads or annot is sent_starts or annot is ent_iobs:
                        for i in range(len(words)):
                            if attrs.ndim == 1:
                                attrs[i] = annot[i]
                            else:
                                attrs[i, j] = annot[i]
                    elif annot is morphs:
                        for i in range(len(words)):
                            morph_key = vocab.morphology.add(morphs[i])
                            if attrs.ndim == 1:
                                attrs[i] = morph_key
                            else:
                                attrs[i, j] = morph_key
                    else:
                        for i in range(len(words)):
                            if attrs.ndim == 1:
                                attrs[i] = self.vocab.strings[annot[i]]
                            else:
                                attrs[i, j] = self.vocab.strings[annot[i]]
                    j += 1
            self.from_array(headings, attrs)

    @property
    def _(self):
        """Custom extension attributes registered via `set_extension`."""
        return Underscore(Underscore.doc_extensions, self)

    @property
    def is_tagged(self):
        warnings.warn(Warnings.W107.format(prop="is_tagged", attr="TAG"), DeprecationWarning)
        return self.has_annotation("TAG")

    @property
    def is_parsed(self):
        warnings.warn(Warnings.W107.format(prop="is_parsed", attr="DEP"), DeprecationWarning)
        return self.has_annotation("DEP")

    @property
    def is_nered(self):
        warnings.warn(Warnings.W107.format(prop="is_nered", attr="ENT_IOB"), DeprecationWarning)
        return self.has_annotation("ENT_IOB")

    @property
    def is_sentenced(self):
        warnings.warn(Warnings.W107.format(prop="is_sentenced", attr="SENT_START"), DeprecationWarning)
        return self.has_annotation("SENT_START")

    def has_annotation(self, attr, *, require_complete=False):
        """Check whether the doc contains annotation on a token attribute.

        attr (Union[int, str]): The attribute string name or int ID.
        require_complete (bool): Whether to check that the attribute is set on
            every token in the doc.
        RETURNS (bool): Whether annotation is present.

        DOCS: https://nightly.spacy.io/api/doc#has_annotation
        """

        # empty docs are always annotated
        if self.length == 0:
            return True
        cdef int i
        cdef int range_start = 0
        if attr == "IS_SENT_START" or attr == self.vocab.strings["IS_SENT_START"]:
            attr = SENT_START
        attr = intify_attr(attr)
        # adjust attributes
        if attr == HEAD:
            # HEAD does not have an unset state, so rely on DEP
            attr = DEP
        # special cases for sentence boundaries
        if attr == SENT_START:
            if "sents" in self.user_hooks:
                return True
            # docs of length 1 always have sentence boundaries
            if self.length == 1:
                return True
            range_start = 1
        if require_complete:
            return all(Token.get_struct_attr(&self.c[i], attr) for i in range(range_start, self.length))
        else:
            return any(Token.get_struct_attr(&self.c[i], attr) for i in range(range_start, self.length))

    def __getitem__(self, object i):
        """Get a `Token` or `Span` object.

        i (int or tuple) The index of the token, or the slice of the document
            to get.
        RETURNS (Token or Span): The token at `doc[i]]`, or the span at
            `doc[start : end]`.

        EXAMPLE:
            >>> doc[i]
            Get the `Token` object at position `i`, where `i` is an integer.
            Negative indexing is supported, and follows the usual Python
            semantics, i.e. `doc[-2]` is `doc[len(doc) - 2]`.

            >>> doc[start : end]]
            Get a `Span` object, starting at position `start` and ending at
            position `end`, where `start` and `end` are token indices. For
            instance, `doc[2:5]` produces a span consisting of tokens 2, 3 and
            4. Stepped slices (e.g. `doc[start : end : step]`) are not
            supported, as `Span` objects must be contiguous (cannot have gaps).
            You can use negative indices and open-ended ranges, which have
            their normal Python semantics.

        DOCS: https://nightly.spacy.io/api/doc#getitem
        """
        if isinstance(i, slice):
            start, stop = util.normalize_slice(len(self), i.start, i.stop, i.step)
            return Span(self, start, stop, label=0)
        if i < 0:
            i = self.length + i
        bounds_check(i, self.length, PADDING)
        return Token.cinit(self.vocab, &self.c[i], i, self)

    def __iter__(self):
        """Iterate over `Token`  objects, from which the annotations can be
        easily accessed. This is the main way of accessing `Token` objects,
        which are the main way annotations are accessed from Python. If faster-
        than-Python speeds are required, you can instead access the annotations
        as a numpy array, or access the underlying C data directly from Cython.

        DOCS: https://nightly.spacy.io/api/doc#iter
        """
        cdef int i
        for i in range(self.length):
            yield Token.cinit(self.vocab, &self.c[i], i, self)

    def __len__(self):
        """The number of tokens in the document.

        RETURNS (int): The number of tokens in the document.

        DOCS: https://nightly.spacy.io/api/doc#len
        """
        return self.length

    def __unicode__(self):
        return "".join([t.text_with_ws for t in self])

    def __bytes__(self):
        return "".join([t.text_with_ws for t in self]).encode("utf-8")

    def __str__(self):
        return self.__unicode__()

    def __repr__(self):
        return self.__str__()

    @property
    def doc(self):
        return self

    def char_span(self, int start_idx, int end_idx, label=0, kb_id=0, vector=None, alignment_mode="strict"):
        """Create a `Span` object from the slice
        `doc.text[start_idx : end_idx]`. Returns None if no valid `Span` can be
        created.

        doc (Doc): The parent document.
        start_idx (int): The index of the first character of the span.
        end_idx (int): The index of the first character after the span.
        label (uint64 or string): A label to attach to the Span, e.g. for
            named entities.
        kb_id (uint64 or string):  An ID from a KB to capture the meaning of a
            named entity.
        vector (ndarray[ndim=1, dtype='float32']): A meaning representation of
            the span.
        alignment_mode (str): How character indices are aligned to token
            boundaries. Options: "strict" (character indices must be aligned
            with token boundaries), "contract" (span of all tokens completely
            within the character span), "expand" (span of all tokens at least
            partially covered by the character span). Defaults to "strict".
        RETURNS (Span): The newly constructed object.

        DOCS: https://nightly.spacy.io/api/doc#char_span
        """
        if not isinstance(label, int):
            label = self.vocab.strings.add(label)
        if not isinstance(kb_id, int):
            kb_id = self.vocab.strings.add(kb_id)
        if alignment_mode not in ("strict", "contract", "expand"):
            alignment_mode = "strict"
        cdef int start = token_by_char(self.c, self.length, start_idx)
        if start < 0 or (alignment_mode == "strict" and start_idx != self[start].idx):
            return None
        # end_idx is exclusive, so find the token at one char before
        cdef int end = token_by_char(self.c, self.length, end_idx - 1)
        if end < 0 or (alignment_mode == "strict" and end_idx != self[end].idx + len(self[end])):
            return None
        # Adjust start and end by alignment_mode
        if alignment_mode == "contract":
            if self[start].idx < start_idx:
                start += 1
            if end_idx < self[end].idx + len(self[end]):
                end -= 1
            # if no tokens are completely within the span, return None
            if end < start:
                return None
        elif alignment_mode == "expand":
            # Don't consider the trailing whitespace to be part of the previous
            # token
            if start_idx == self[start].idx + len(self[start]):
                start += 1
        # Currently we have the token index, we want the range-end index
        end += 1
        cdef Span span = Span(self, start, end, label=label, kb_id=kb_id, vector=vector)
        return span

    def similarity(self, other):
        """Make a semantic similarity estimate. The default estimate is cosine
        similarity using an average of word vectors.

        other (object): The object to compare with. By default, accepts `Doc`,
            `Span`, `Token` and `Lexeme` objects.
        RETURNS (float): A scalar similarity score. Higher is more similar.

        DOCS: https://nightly.spacy.io/api/doc#similarity
        """
        if "similarity" in self.user_hooks:
            return self.user_hooks["similarity"](self, other)
        if isinstance(other, (Lexeme, Token)) and self.length == 1:
            if self.c[0].lex.orth == other.orth:
                return 1.0
        elif isinstance(other, (Span, Doc)) and len(self) == len(other):
            similar = True
            for i in range(self.length):
                if self[i].orth != other[i].orth:
                    similar = False
                    break
            if similar:
                return 1.0
        if self.vocab.vectors.n_keys == 0:
            warnings.warn(Warnings.W007.format(obj="Doc"))
        if self.vector_norm == 0 or other.vector_norm == 0:
            warnings.warn(Warnings.W008.format(obj="Doc"))
            return 0.0
        vector = self.vector
        xp = get_array_module(vector)
        result = xp.dot(vector, other.vector) / (self.vector_norm * other.vector_norm)
        # ensure we get a scalar back (numpy does this automatically but cupy doesn't)
        return result.item()

    @property
    def has_vector(self):
        """A boolean value indicating whether a word vector is associated with
        the object.

        RETURNS (bool): Whether a word vector is associated with the object.

        DOCS: https://nightly.spacy.io/api/doc#has_vector
        """
        if "has_vector" in self.user_hooks:
            return self.user_hooks["has_vector"](self)
        elif self.vocab.vectors.data.size:
            return True
        elif self.tensor.size:
            return True
        else:
            return False

    property vector:
        """A real-valued meaning representation. Defaults to an average of the
        token vectors.

        RETURNS (numpy.ndarray[ndim=1, dtype='float32']): A 1D numpy array
            representing the document's semantics.

        DOCS: https://nightly.spacy.io/api/doc#vector
        """
        def __get__(self):
            if "vector" in self.user_hooks:
                return self.user_hooks["vector"](self)
            if self._vector is not None:
                return self._vector
            xp = get_array_module(self.vocab.vectors.data)
            if not len(self):
                self._vector = xp.zeros((self.vocab.vectors_length,), dtype="f")
                return self._vector
            elif self.vocab.vectors.data.size > 0:
                self._vector = sum(t.vector for t in self) / len(self)
                return self._vector
            elif self.tensor.size > 0:
                self._vector = self.tensor.mean(axis=0)
                return self._vector
            else:
                return xp.zeros((self.vocab.vectors_length,), dtype="float32")

        def __set__(self, value):
            self._vector = value

    property vector_norm:
        """The L2 norm of the document's vector representation.

        RETURNS (float): The L2 norm of the vector representation.

        DOCS: https://nightly.spacy.io/api/doc#vector_norm
        """
        def __get__(self):
            if "vector_norm" in self.user_hooks:
                return self.user_hooks["vector_norm"](self)
            cdef float value
            cdef double norm = 0
            if self._vector_norm is None:
                norm = 0.0
                for value in self.vector:
                    norm += value * value
                self._vector_norm = sqrt(norm) if norm != 0 else 0
            return self._vector_norm

        def __set__(self, value):
            self._vector_norm = value

    @property
    def text(self):
        """A unicode representation of the document text.

        RETURNS (str): The original verbatim text of the document.
        """
        return "".join(t.text_with_ws for t in self)

    @property
    def text_with_ws(self):
        """An alias of `Doc.text`, provided for duck-type compatibility with
        `Span` and `Token`.

        RETURNS (str): The original verbatim text of the document.
        """
        return self.text

    property ents:
        """The named entities in the document. Returns a tuple of named entity
        `Span` objects, if the entity recognizer has been applied.

        RETURNS (tuple): Entities in the document, one `Span` per entity.

        DOCS: https://nightly.spacy.io/api/doc#ents
        """
        def __get__(self):
            cdef int i
            cdef const TokenC* token
            cdef int start = -1
            cdef attr_t label = 0
            cdef attr_t kb_id = 0
            output = []
            for i in range(self.length):
                token = &self.c[i]
                if token.ent_iob == 1:
                    if start == -1:
                        seq = [f"{t.text}|{t.ent_iob_}" for t in self[i-5:i+5]]
                        raise ValueError(Errors.E093.format(seq=" ".join(seq)))
                elif token.ent_iob == 2 or token.ent_iob == 0 or \
                        (token.ent_iob == 3 and token.ent_type == 0):
                    if start != -1:
                        output.append(Span(self, start, i, label=label, kb_id=kb_id))
                    start = -1
                    label = 0
                    kb_id = 0
                elif token.ent_iob == 3:
                    if start != -1:
                        output.append(Span(self, start, i, label=label, kb_id=kb_id))
                    start = i
                    label = token.ent_type
                    kb_id = token.ent_kb_id
            if start != -1:
                output.append(Span(self, start, self.length, label=label, kb_id=kb_id))
            # remove empty-label spans
            output = [o for o in output if o.label_ != ""]
            return tuple(output)

        def __set__(self, ents):
            # TODO:
            # 1. Test basic data-driven ORTH gazetteer
            # 2. Test more nuanced date and currency regex
            cdef attr_t entity_type, kb_id
            cdef int ent_start, ent_end
            ent_spans = []
            for ent_info in ents:
                entity_type_, kb_id, ent_start, ent_end = get_entity_info(ent_info)
                if isinstance(entity_type_, str):
                    self.vocab.strings.add(entity_type_)
                span = Span(self, ent_start, ent_end, label=entity_type_, kb_id=kb_id)
                ent_spans.append(span)
            self.set_ents(ent_spans, default=SetEntsDefault.outside)

    def set_ents(self, entities, *, blocked=None, missing=None, outside=None, default=SetEntsDefault.outside):
        """Set entity annotation.

        entities (List[Span]): Spans with labels to set as entities.
        blocked (Optional[List[Span]]): Spans to set as 'blocked' (never an
            entity) for spacy's built-in NER component. Other components may
            ignore this setting.
        missing (Optional[List[Span]]): Spans with missing/unknown entity
            information.
        outside (Optional[List[Span]]): Spans outside of entities (O in IOB).
        default (str): How to set entity annotation for tokens outside of any
            provided spans. Options: "blocked", "missing", "outside" and
            "unmodified" (preserve current state). Defaults to "outside".
        """
        if default not in SetEntsDefault.values():
            raise ValueError(Errors.E1011.format(default=default, modes=", ".join(SetEntsDefault)))

        # Ignore spans with missing labels
        entities = [ent for ent in entities if ent.label > 0]

        if blocked is None:
            blocked = tuple()
        if missing is None:
            missing = tuple()
        if outside is None:
            outside = tuple()

        # Find all tokens covered by spans and check that none are overlapping
        cdef int i
        seen_tokens = set()
        for span in itertools.chain.from_iterable([entities, blocked, missing, outside]):
            if not isinstance(span, Span):
                raise ValueError(Errors.E1012.format(span=span))
            for i in range(span.start, span.end):
                if i in seen_tokens:
                    raise ValueError(Errors.E1010.format(i=i))
                seen_tokens.add(i)

        # Set all specified entity information
        for span in entities:
            for i in range(span.start, span.end):
                if i == span.start:
                    self.c[i].ent_iob = 3
                else:
                    self.c[i].ent_iob = 1
                self.c[i].ent_type = span.label
                self.c[i].ent_kb_id = span.kb_id
        for span in blocked:
            for i in range(span.start, span.end):
                self.c[i].ent_iob = 3
                self.c[i].ent_type = 0
        for span in missing:
            for i in range(span.start, span.end):
                self.c[i].ent_iob = 0
                self.c[i].ent_type = 0
        for span in outside:
            for i in range(span.start, span.end):
                self.c[i].ent_iob = 2
                self.c[i].ent_type = 0

        # Set tokens outside of all provided spans
        if default != SetEntsDefault.unmodified:
            for i in range(self.length):
                if i not in seen_tokens:
                    self.c[i].ent_type = 0
                    if default == SetEntsDefault.outside:
                        self.c[i].ent_iob = 2
                    elif default == SetEntsDefault.missing:
                        self.c[i].ent_iob = 0
                    elif default == SetEntsDefault.blocked:
                        self.c[i].ent_iob = 3

        # Fix any resulting inconsistent annotation
        for i in range(self.length - 1):
            # I must follow B or I: convert I to B
            if (self.c[i].ent_iob == 0 or self.c[i].ent_iob == 2) and \
                    self.c[i+1].ent_iob == 1:
                self.c[i+1].ent_iob = 3
            # Change of type with BI or II: convert second I to B
            if self.c[i].ent_type != self.c[i+1].ent_type and \
                    (self.c[i].ent_iob == 3 or self.c[i].ent_iob == 1) and \
                    self.c[i+1].ent_iob == 1:
                self.c[i+1].ent_iob = 3

    @property
    def noun_chunks(self):
        """Iterate over the base noun phrases in the document. Yields base
        noun-phrase #[code Span] objects, if the document has been
        syntactically parsed. A base noun phrase, or "NP chunk", is a noun
        phrase that does not permit other NPs to be nested within it – so no
        NP-level coordination, no prepositional phrases, and no relative
        clauses.

        YIELDS (Span): Noun chunks in the document.

        DOCS: https://nightly.spacy.io/api/doc#noun_chunks
        """

        # Accumulate the result before beginning to iterate over it. This
        # prevents the tokenisation from being changed out from under us
        # during the iteration. The tricky thing here is that Span accepts
        # its tokenisation changing, so it's okay once we have the Span
        # objects. See Issue #375.
        spans = []
        if self.noun_chunks_iterator is not None:
            for start, end, label in self.noun_chunks_iterator(self):
                spans.append(Span(self, start, end, label=label))
        for span in spans:
            yield span

    @property
    def sents(self):
        """Iterate over the sentences in the document. Yields sentence `Span`
        objects. Sentence spans have no label.

        YIELDS (Span): Sentences in the document.

        DOCS: https://nightly.spacy.io/api/doc#sents
        """
        if not self.has_annotation("SENT_START"):
            raise ValueError(Errors.E030)
        if "sents" in self.user_hooks:
            yield from self.user_hooks["sents"](self)
        else:
            start = 0
            for i in range(1, self.length):
                if self.c[i].sent_start == 1:
                    yield Span(self, start, i)
                    start = i
            if start != self.length:
                yield Span(self, start, self.length)

    @property
    def lang(self):
        """RETURNS (uint64): ID of the language of the doc's vocabulary."""
        return self.vocab.strings[self.vocab.lang]

    @property
    def lang_(self):
        """RETURNS (str): Language of the doc's vocabulary, e.g. 'en'."""
        return self.vocab.lang

    cdef int push_back(self, LexemeOrToken lex_or_tok, bint has_space) except -1:
        if self.length == self.max_length:
            self._realloc(self.length * 2)
        cdef TokenC* t = &self.c[self.length]
        if LexemeOrToken is const_TokenC_ptr:
            t[0] = lex_or_tok[0]
        else:
            t.lex = lex_or_tok
        if self.length == 0:
            t.idx = 0
        else:
            t.idx = (t-1).idx + (t-1).lex.length + (t-1).spacy
        t.l_edge = self.length
        t.r_edge = self.length
        if t.lex.orth == 0:
            raise ValueError(Errors.E031.format(i=self.length))
        t.spacy = has_space
        self.length += 1
        if self.length == 1:
            # Set token.sent_start to 1 for first token. See issue #2869
            self.c[0].sent_start = 1
        return t.idx + t.lex.length + t.spacy

    @cython.boundscheck(False)
    cpdef np.ndarray to_array(self, object py_attr_ids):
        """Export given token attributes to a numpy `ndarray`.
        If `attr_ids` is a sequence of M attributes, the output array will be
        of shape `(N, M)`, where N is the length of the `Doc` (in tokens). If
        `attr_ids` is a single attribute, the output shape will be (N,). You
        can specify attributes by integer ID (e.g. spacy.attrs.LEMMA) or
        string name (e.g. 'LEMMA' or 'lemma').

        attr_ids (list[]): A list of attributes (int IDs or string names).
        RETURNS (numpy.ndarray[long, ndim=2]): A feature matrix, with one row
            per word, and one column per attribute indicated in the input
            `attr_ids`.

        EXAMPLE:
            >>> from spacy.attrs import LOWER, POS, ENT_TYPE, IS_ALPHA
            >>> doc = nlp(text)
            >>> # All strings mapped to integers, for easy export to numpy
            >>> np_array = doc.to_array([LOWER, POS, ENT_TYPE, IS_ALPHA])
        """
        cdef int i, j
        cdef attr_id_t feature
        cdef np.ndarray[attr_t, ndim=2] output
        # Handle scalar/list inputs of strings/ints for py_attr_ids
        # See also #3064
        if isinstance(py_attr_ids, str):
            # Handle inputs like doc.to_array('ORTH')
            py_attr_ids = [py_attr_ids]
        elif not hasattr(py_attr_ids, "__iter__"):
            # Handle inputs like doc.to_array(ORTH)
            py_attr_ids = [py_attr_ids]
        # Allow strings, e.g. 'lemma' or 'LEMMA'
        try:
            py_attr_ids = [(IDS[id_.upper()] if hasattr(id_, "upper") else id_)
                       for id_ in py_attr_ids]
        except KeyError as msg:
            keys = [k for k in IDS.keys() if not k.startswith("FLAG")]
            raise KeyError(Errors.E983.format(dict="IDS", key=msg, keys=keys)) from None
        # Make an array from the attributes --- otherwise our inner loop is
        # Python dict iteration.
        cdef np.ndarray attr_ids = numpy.asarray(py_attr_ids, dtype="i")
        output = numpy.ndarray(shape=(self.length, len(attr_ids)), dtype=numpy.uint64)
        c_output = <attr_t*>output.data
        c_attr_ids = <attr_id_t*>attr_ids.data
        cdef TokenC* token
        cdef int nr_attr = attr_ids.shape[0]
        for i in range(self.length):
            token = &self.c[i]
            for j in range(nr_attr):
                c_output[i*nr_attr + j] = get_token_attr(token, c_attr_ids[j])
        # Handle 1d case
        return output if len(attr_ids) >= 2 else output.reshape((self.length,))

    def count_by(self, attr_id_t attr_id, exclude=None, object counts=None):
        """Count the frequencies of a given attribute. Produces a dict of
        `{attribute (int): count (ints)}` frequencies, keyed by the values of
        the given attribute ID.

        attr_id (int): The attribute ID to key the counts.
        RETURNS (dict): A dictionary mapping attributes to integer counts.

        DOCS: https://nightly.spacy.io/api/doc#count_by
        """
        cdef int i
        cdef attr_t attr
        cdef size_t count

        if counts is None:
            counts = Counter()
            output_dict = True
        else:
            output_dict = False
        # Take this check out of the loop, for a bit of extra speed
        if exclude is None:
            for i in range(self.length):
                counts[get_token_attr(&self.c[i], attr_id)] += 1
        else:
            for i in range(self.length):
                if not exclude(self[i]):
                    counts[get_token_attr(&self.c[i], attr_id)] += 1
        if output_dict:
            return dict(counts)

    def _realloc(self, new_size):
        if new_size < self.max_length:
            return
        self.max_length = new_size
        n = new_size + (PADDING * 2)
        # What we're storing is a "padded" array. We've jumped forward PADDING
        # places, and are storing the pointer to that. This way, we can access
        # words out-of-bounds, and get out-of-bounds markers.
        # Now that we want to realloc, we need the address of the true start,
        # so we jump the pointer back PADDING places.
        cdef TokenC* data_start = self.c - PADDING
        data_start = <TokenC*>self.mem.realloc(data_start, n * sizeof(TokenC))
        self.c = data_start + PADDING
        cdef int i
        for i in range(self.length, self.max_length + PADDING):
            self.c[i].lex = &EMPTY_LEXEME

    def from_array(self, attrs, array):
        """Load attributes from a numpy array. Write to a `Doc` object, from an
        `(M, N)` array of attributes.

        attrs (list) A list of attribute ID ints.
        array (numpy.ndarray[ndim=2, dtype='int32']): The attribute values.
        RETURNS (Doc): Itself.

        DOCS: https://nightly.spacy.io/api/doc#from_array
        """
        # Handle scalar/list inputs of strings/ints for py_attr_ids
        # See also #3064
        if isinstance(attrs, str):
            # Handle inputs like doc.to_array('ORTH')
            attrs = [attrs]
        elif not hasattr(attrs, "__iter__"):
            # Handle inputs like doc.to_array(ORTH)
            attrs = [attrs]
        # Allow strings, e.g. 'lemma' or 'LEMMA'
        attrs = [(IDS[id_.upper()] if hasattr(id_, "upper") else id_)
                 for id_ in attrs]
        if array.dtype != numpy.uint64:
            warnings.warn(Warnings.W028.format(type=array.dtype))

        cdef int i, col
        cdef int32_t abs_head_index
        cdef attr_id_t attr_id
        cdef TokenC* tokens = self.c
        cdef int length = len(array)
        if length != len(self):
            raise ValueError(Errors.E971.format(array_length=length, doc_length=len(self)))

        # Get set up for fast loading
        cdef Pool mem = Pool()
        cdef int n_attrs = len(attrs)
        # attrs should not be empty, but make sure to avoid zero-length mem alloc
        assert n_attrs > 0
        attr_ids = <attr_id_t*>mem.alloc(n_attrs, sizeof(attr_id_t))
        for i, attr_id in enumerate(attrs):
            attr_ids[i] = attr_id
        if len(array.shape) == 1:
            array = array.reshape((array.size, 1))
        cdef np.ndarray transposed_array = numpy.ascontiguousarray(array.T)
        values = <const uint64_t*>transposed_array.data
        stride = transposed_array.shape[1]
        # Check that all heads are within the document bounds
        if HEAD in attrs:
            col = attrs.index(HEAD)
            for i in range(length):
                # cast index to signed int
                abs_head_index = <int32_t>values[col * stride + i]
                abs_head_index += i
                if abs_head_index < 0 or abs_head_index >= length:
                    raise ValueError(
                        Errors.E190.format(
                            index=i,
                            value=array[i, col],
                            rel_head_index=abs_head_index-i
                        )
                    )
        # Verify ENT_IOB are proper integers
        if ENT_IOB in attrs:
            iob_strings = Token.iob_strings()
            col = attrs.index(ENT_IOB)
            n_iob_strings = len(iob_strings)
            for i in range(length):
                value = values[col * stride + i]
                if value < 0 or value >= n_iob_strings:
                    raise ValueError(
                        Errors.E982.format(
                            values=iob_strings,
                            value=value
                        )
                    )
        # Now load the data
        for i in range(length):
            token = &self.c[i]
            for j in range(n_attrs):
                value = values[j * stride + i]
                if attr_ids[j] == MORPH:
                    # add morph to morphology table
                    self.vocab.morphology.add(self.vocab.strings[value])
                Token.set_struct_attr(token, attr_ids[j], value)
        # If document is parsed, set children and sentence boundaries
        if HEAD in attrs and DEP in attrs:
            col = attrs.index(DEP)
            if array[:, col].any():
                set_children_from_heads(self.c, 0, length)
        return self

    @staticmethod
    def from_docs(docs, ensure_whitespace=True, attrs=None):
        """Concatenate multiple Doc objects to form a new one. Raises an error
        if the `Doc` objects do not all share the same `Vocab`.

        docs (list): A list of Doc objects.
        ensure_whitespace (bool): Insert a space between two adjacent docs whenever the first doc does not end in whitespace.
        attrs (list): Optional list of attribute ID ints or attribute name strings.
        RETURNS (Doc): A doc that contains the concatenated docs, or None if no docs were given.

        DOCS: https://nightly.spacy.io/api/doc#from_docs
        """
        if not docs:
            return None

        vocab = {doc.vocab for doc in docs}
        if len(vocab) > 1:
            raise ValueError(Errors.E999)
        (vocab,) = vocab

        if attrs is None:
            attrs = list(Doc._get_array_attrs())
        else:
            if any(isinstance(attr, str) for attr in attrs):     # resolve attribute names
                attrs = [intify_attr(attr) for attr in attrs]    # intify_attr returns None for invalid attrs
            attrs = list(attr for attr in set(attrs) if attr)    # filter duplicates, remove None if present
        if SPACY not in attrs:
            attrs.append(SPACY)

        concat_words = []
        concat_spaces = []
        concat_user_data = {}
        char_offset = 0
        for doc in docs:
            concat_words.extend(t.text for t in doc)
            concat_spaces.extend(bool(t.whitespace_) for t in doc)

            for key, value in doc.user_data.items():
                if isinstance(key, tuple) and len(key) == 4:
                    data_type, name, start, end = key
                    if start is not None or end is not None:
                        start += char_offset
                        if end is not None:
                            end += char_offset
                        concat_user_data[(data_type, name, start, end)] = copy.copy(value)
                    else:
                        warnings.warn(Warnings.W101.format(name=name))
                else:
                    warnings.warn(Warnings.W102.format(key=key, value=value))
            char_offset += len(doc.text)
            if ensure_whitespace and not (len(doc) > 0 and doc[-1].is_space):
                char_offset += 1

        arrays = [doc.to_array(attrs) for doc in docs]

        if ensure_whitespace:
            spacy_index = attrs.index(SPACY)
            for i, array in enumerate(arrays[:-1]):
                if len(array) > 0 and not docs[i][-1].is_space:
                    array[-1][spacy_index] = 1
            token_offset = -1
            for doc in docs[:-1]:
                token_offset += len(doc)
                if not (len(doc) > 0 and doc[-1].is_space):
                    concat_spaces[token_offset] = True

        concat_array = numpy.concatenate(arrays)

        concat_doc = Doc(vocab, words=concat_words, spaces=concat_spaces, user_data=concat_user_data)

        concat_doc.from_array(attrs, concat_array)

        return concat_doc

    def get_lca_matrix(self):
        """Calculates a matrix of Lowest Common Ancestors (LCA) for a given
        `Doc`, where LCA[i, j] is the index of the lowest common ancestor among
        token i and j.

        RETURNS (np.array[ndim=2, dtype=numpy.int32]): LCA matrix with shape
            (n, n), where n = len(self).

        DOCS: https://nightly.spacy.io/api/doc#get_lca_matrix
        """
        return numpy.asarray(_get_lca_matrix(self, 0, len(self)))

    def copy(self):
        cdef Doc other = Doc(self.vocab)
        other._vector = copy.deepcopy(self._vector)
        other._vector_norm = copy.deepcopy(self._vector_norm)
        other.tensor = copy.deepcopy(self.tensor)
        other.cats = copy.deepcopy(self.cats)
        other.user_data = copy.deepcopy(self.user_data)
        other.sentiment = self.sentiment
        other.has_unknown_spaces = self.has_unknown_spaces
        other.user_hooks = dict(self.user_hooks)
        other.user_token_hooks = dict(self.user_token_hooks)
        other.user_span_hooks = dict(self.user_span_hooks)
        other.length = self.length
        other.max_length = self.max_length
        buff_size = other.max_length + (PADDING*2)
        assert buff_size > 0
        tokens = <TokenC*>other.mem.alloc(buff_size, sizeof(TokenC))
        memcpy(tokens, self.c - PADDING, buff_size * sizeof(TokenC))
        other.c = &tokens[PADDING]
        return other

    def to_disk(self, path, *, exclude=tuple()):
        """Save the current state to a directory.

        path (str / Path): A path to a directory, which will be created if
            it doesn't exist. Paths may be either strings or Path-like objects.
        exclude (Iterable[str]): String names of serialization fields to exclude.

        DOCS: https://nightly.spacy.io/api/doc#to_disk
        """
        path = util.ensure_path(path)
        with path.open("wb") as file_:
            file_.write(self.to_bytes(exclude=exclude))

    def from_disk(self, path, *, exclude=tuple()):
        """Loads state from a directory. Modifies the object in place and
        returns it.

        path (str / Path): A path to a directory. Paths may be either
            strings or `Path`-like objects.
        exclude (list): String names of serialization fields to exclude.
        RETURNS (Doc): The modified `Doc` object.

        DOCS: https://nightly.spacy.io/api/doc#from_disk
        """
        path = util.ensure_path(path)
        with path.open("rb") as file_:
            bytes_data = file_.read()
        return self.from_bytes(bytes_data, exclude=exclude)

    def to_bytes(self, *, exclude=tuple()):
        """Serialize, i.e. export the document contents to a binary string.

        exclude (list): String names of serialization fields to exclude.
        RETURNS (bytes): A losslessly serialized copy of the `Doc`, including
            all annotations.

        DOCS: https://nightly.spacy.io/api/doc#to_bytes
        """
        return srsly.msgpack_dumps(self.to_dict(exclude=exclude))

    def from_bytes(self, bytes_data, *, exclude=tuple()):
        """Deserialize, i.e. import the document contents from a binary string.

        data (bytes): The string to load from.
        exclude (list): String names of serialization fields to exclude.
        RETURNS (Doc): Itself.

        DOCS: https://nightly.spacy.io/api/doc#from_bytes
        """
        return self.from_dict(srsly.msgpack_loads(bytes_data), exclude=exclude)

    def to_dict(self, *, exclude=tuple()):
        """Export the document contents to a dictionary for serialization.

        exclude (list): String names of serialization fields to exclude.
        RETURNS (bytes): A losslessly serialized copy of the `Doc`, including
            all annotations.

        DOCS: https://nightly.spacy.io/api/doc#to_bytes
        """
        array_head = Doc._get_array_attrs()
        strings = set()
        for token in self:
            strings.add(token.tag_)
            strings.add(token.lemma_)
            strings.add(str(token.morph))
            strings.add(token.dep_)
            strings.add(token.ent_type_)
            strings.add(token.ent_kb_id_)
            strings.add(token.ent_id_)
            strings.add(token.norm_)
        for group in self.spans.values():
            for span in group:
                strings.add(span.label_)
        # Msgpack doesn't distinguish between lists and tuples, which is
        # vexing for user data. As a best guess, we *know* that within
        # keys, we must have tuples. In values we just have to hope
        # users don't mind getting a list instead of a tuple.
        serializers = {
            "text": lambda: self.text,
            "array_head": lambda: array_head,
            "array_body": lambda: self.to_array(array_head),
            "sentiment": lambda: self.sentiment,
            "tensor": lambda: self.tensor,
            "cats": lambda: self.cats,
            "spans": lambda: self.spans.to_bytes(),
            "strings": lambda: list(strings),
            "has_unknown_spaces": lambda: self.has_unknown_spaces
        }
        if "user_data" not in exclude and self.user_data:
            user_data_keys, user_data_values = list(zip(*self.user_data.items()))
            if "user_data_keys" not in exclude:
                serializers["user_data_keys"] = lambda: srsly.msgpack_dumps(user_data_keys)
            if "user_data_values" not in exclude:
                serializers["user_data_values"] = lambda: srsly.msgpack_dumps(user_data_values)
        if "user_hooks" not in exclude and any((self.user_hooks, self.user_token_hooks, self.user_span_hooks)):
            util.logger.warning(Warnings.W109)
        return util.to_dict(serializers, exclude)

    def from_dict(self, msg, *, exclude=tuple()):
        """Deserialize, i.e. import the document contents from a binary string.

        data (bytes): The string to load from.
        exclude (list): String names of serialization fields to exclude.
        RETURNS (Doc): Itself.

        DOCS: https://nightly.spacy.io/api/doc#from_dict
        """
        if self.length != 0:
            raise ValueError(Errors.E033.format(length=self.length))
        # Msgpack doesn't distinguish between lists and tuples, which is
        # vexing for user data. As a best guess, we *know* that within
        # keys, we must have tuples. In values we just have to hope
        # users don't mind getting a list instead of a tuple.
        if "user_data" not in exclude and "user_data_keys" in msg:
            user_data_keys = srsly.msgpack_loads(msg["user_data_keys"], use_list=False)
            user_data_values = srsly.msgpack_loads(msg["user_data_values"])
            for key, value in zip(user_data_keys, user_data_values):
                self.user_data[key] = value
        cdef int i, start, end, has_space
        if "sentiment" not in exclude and "sentiment" in msg:
            self.sentiment = msg["sentiment"]
        if "tensor" not in exclude and "tensor" in msg:
            self.tensor = msg["tensor"]
        if "cats" not in exclude and "cats" in msg:
            self.cats = msg["cats"]
        if "strings" not in exclude and "strings" in msg:
            for s in msg["strings"]:
                self.vocab.strings.add(s)
        if "has_unknown_spaces" not in exclude and "has_unknown_spaces" in msg:
            self.has_unknown_spaces = msg["has_unknown_spaces"]
        start = 0
        cdef const LexemeC* lex
        cdef unicode orth_
        text = msg["text"]
        attrs = msg["array_body"]
        for i in range(attrs.shape[0]):
            end = start + attrs[i, 0]
            has_space = attrs[i, 1]
            orth_ = text[start:end]
            lex = self.vocab.get(self.mem, orth_)
            self.push_back(lex, has_space)
            start = end + has_space
        self.from_array(msg["array_head"][2:], attrs[:, 2:])
        if "spans" in msg:
            self.spans.from_bytes(msg["spans"])
        else:
            self.spans.clear()
        return self

    def extend_tensor(self, tensor):
        """Concatenate a new tensor onto the doc.tensor object.

        The doc.tensor attribute holds dense feature vectors
        computed by the models in the pipeline. Let's say a
        document with 30 words has a tensor with 128 dimensions
        per word. doc.tensor.shape will be (30, 128). After
        calling doc.extend_tensor with an array of shape (30, 64),
        doc.tensor == (30, 192).
        """
        xp = get_array_module(self.tensor)
        if self.tensor.size == 0:
            self.tensor.resize(tensor.shape, refcheck=False)
            copy_array(self.tensor, tensor)
        else:
            self.tensor = xp.hstack((self.tensor, tensor))

    def retokenize(self):
        """Context manager to handle retokenization of the Doc.
        Modifications to the Doc's tokenization are stored, and then
        made all at once when the context manager exits. This is
        much more efficient, and less error-prone.

        All views of the Doc (Span and Token) created before the
        retokenization are invalidated, although they may accidentally
        continue to work.

        DOCS: https://nightly.spacy.io/api/doc#retokenize
        USAGE: https://nightly.spacy.io/usage/linguistic-features#retokenization
        """
        return Retokenizer(self)

    def _bulk_merge(self, spans, attributes):
        """Retokenize the document, such that the spans given as arguments
         are merged into single tokens. The spans need to be in document
         order, and no span intersection is allowed.

        spans (Span[]): Spans to merge, in document order, with all span
            intersections empty. Cannot be empty.
        attributes (Dictionary[]): Attributes to assign to the merged tokens. By default,
            must be the same length as spans, empty dictionaries are allowed.
            attributes are inherited from the syntactic root of the span.
        RETURNS (Token): The first newly merged token.
        """
        cdef unicode tag, lemma, ent_type
        attr_len = len(attributes)
        span_len = len(spans)
        if not attr_len == span_len:
            raise ValueError(Errors.E121.format(attr_len=attr_len, span_len=span_len))
        with self.retokenize() as retokenizer:
            for i, span in enumerate(spans):
                fix_attributes(self, attributes[i])
                remove_label_if_necessary(attributes[i])
                retokenizer.merge(span, attributes[i])

    def to_json(self, underscore=None):
        """Convert a Doc to JSON.

        underscore (list): Optional list of string names of custom doc._.
        attributes. Attribute values need to be JSON-serializable. Values will
        be added to an "_" key in the data, e.g. "_": {"foo": "bar"}.
        RETURNS (dict): The data in spaCy's JSON format.
        """
        data = {"text": self.text}
        if self.has_annotation("ENT_IOB"):
            data["ents"] = [{"start": ent.start_char, "end": ent.end_char,
                            "label": ent.label_} for ent in self.ents]
        if self.has_annotation("SENT_START"):
            sents = list(self.sents)
            data["sents"] = [{"start": sent.start_char, "end": sent.end_char}
                             for sent in sents]
        if self.cats:
            data["cats"] = self.cats
        data["tokens"] = []
        attrs = ["TAG", "MORPH", "POS", "LEMMA", "DEP"]
        include_annotation = {attr: self.has_annotation(attr) for attr in attrs}
        for token in self:
            token_data = {"id": token.i, "start": token.idx, "end": token.idx + len(token)}
            if include_annotation["TAG"]:
                token_data["tag"] = token.tag_
            if include_annotation["POS"]:
                token_data["pos"] = token.pos_
            if include_annotation["MORPH"]:
                token_data["morph"] = token.morph.to_json()
            if include_annotation["LEMMA"]:
                token_data["lemma"] = token.lemma_
            if include_annotation["DEP"]:
                token_data["dep"] = token.dep_
                token_data["head"] = token.head.i
            data["tokens"].append(token_data)
        if underscore:
            data["_"] = {}
            for attr in underscore:
                if not self.has_extension(attr):
                    raise ValueError(Errors.E106.format(attr=attr, opts=underscore))
                value = self._.get(attr)
                if not srsly.is_json_serializable(value):
                    raise ValueError(Errors.E107.format(attr=attr, value=repr(value)))
                data["_"][attr] = value
        return data

    def to_utf8_array(self, int nr_char=-1):
        """Encode word strings to utf8, and export to a fixed-width array
        of characters. Characters are placed into the array in the order:
            0, -1, 1, -2, etc
        For example, if the array is sliced array[:, :8], the array will
        contain the first 4 characters and last 4 characters of each word ---
        with the middle characters clipped out. The value 255 is used as a pad
        value.
        """
        byte_strings = [token.orth_.encode('utf8') for token in self]
        if nr_char == -1:
            nr_char = max(len(bs) for bs in byte_strings)
        cdef np.ndarray output = numpy.zeros((len(byte_strings), nr_char), dtype='uint8')
        output.fill(255)
        cdef int i, j, start_idx, end_idx
        cdef bytes byte_string
        cdef unsigned char utf8_char
        for i, byte_string in enumerate(byte_strings):
            j = 0
            start_idx = 0
            end_idx = len(byte_string) - 1
            while j < nr_char and start_idx <= end_idx:
                output[i, j] = <unsigned char>byte_string[start_idx]
                start_idx += 1
                j += 1
                if j < nr_char and start_idx <= end_idx:
                    output[i, j] = <unsigned char>byte_string[end_idx]
                    end_idx -= 1
                    j += 1
        return output

    @staticmethod
    def _get_array_attrs():
        attrs = [LENGTH, SPACY]
        attrs.extend(intify_attr(x) for x in DOCBIN_ALL_ATTRS)
        return tuple(attrs)


cdef int token_by_start(const TokenC* tokens, int length, int start_char) except -2:
    cdef int i = token_by_char(tokens, length, start_char)
    if i >= 0 and tokens[i].idx == start_char:
        return i
    else:
        return -1


cdef int token_by_end(const TokenC* tokens, int length, int end_char) except -2:
    # end_char is exclusive, so find the token at one char before
    cdef int i = token_by_char(tokens, length, end_char - 1)
    if i >= 0 and tokens[i].idx + tokens[i].lex.length == end_char:
        return i
    else:
        return -1


cdef int token_by_char(const TokenC* tokens, int length, int char_idx) except -2:
    cdef int start = 0, mid, end = length - 1
    while start <= end:
        mid = (start + end) / 2
        if char_idx < tokens[mid].idx:
            end = mid - 1
        elif char_idx >= tokens[mid].idx + tokens[mid].lex.length + tokens[mid].spacy:
            start = mid + 1
        else:
            return mid
    return -1

cdef int set_children_from_heads(TokenC* tokens, int start, int end) except -1:
    # note: end is exclusive
    cdef TokenC* head
    cdef TokenC* child
    cdef int i
    # Set number of left/right children to 0. We'll increment it in the loops.
    for i in range(start, end):
        tokens[i].l_kids = 0
        tokens[i].r_kids = 0
        tokens[i].l_edge = i
        tokens[i].r_edge = i
    cdef int loop_count = 0
    cdef bint heads_within_sents = False
    # Try up to 10 iterations of adjusting lr_kids and lr_edges in order to
    # handle non-projective dependency parses, stopping when all heads are
    # within their respective sentence boundaries. We have documented cases
    # that need at least 4 iterations, so this is to be on the safe side
    # without risking getting stuck in an infinite loop if something is
    # terribly malformed.
    while not heads_within_sents:
        heads_within_sents = _set_lr_kids_and_edges(tokens, start, end, loop_count)
        if loop_count > 10:
            util.logger.debug(Warnings.W026)
            break
        loop_count += 1
    # Set sentence starts
    for i in range(start, end):
        tokens[i].sent_start = -1
    for i in range(start, end):
        if tokens[i].head == 0 and not Token.missing_head(&tokens[i]):
            tokens[tokens[i].l_edge].sent_start = 1


cdef int _set_lr_kids_and_edges(TokenC* tokens, int start, int end, int loop_count) except -1:
    # May be called multiple times due to non-projectivity. See issues #3170
    # and #4688.
    # Set left edges
    cdef TokenC* head
    cdef TokenC* child
    cdef int i, j
    for i in range(start, end):
        child = &tokens[i]
        head = &tokens[i + child.head]
        if loop_count == 0 and child < head:
            head.l_kids += 1
        if child.l_edge < head.l_edge:
            head.l_edge = child.l_edge
        if child.r_edge > head.r_edge:
            head.r_edge = child.r_edge
    # Set right edges - same as above, but iterate in reverse
    for i in range(end-1, start-1, -1):
        child = &tokens[i]
        head = &tokens[i + child.head]
        if loop_count == 0 and child > head:
            head.r_kids += 1
        if child.r_edge > head.r_edge:
            head.r_edge = child.r_edge
        if child.l_edge < head.l_edge:
            head.l_edge = child.l_edge
    # Get sentence start positions according to current state
    sent_starts = set()
    for i in range(start, end):
        if tokens[i].head == 0:
            sent_starts.add(tokens[i].l_edge)
    cdef int curr_sent_start = 0
    cdef int curr_sent_end = 0
    # Check whether any heads are not within the current sentence
    for i in range(start, end):
        if (i > 0 and i in sent_starts) or i == end - 1:
            curr_sent_end = i
            for j in range(curr_sent_start, curr_sent_end):
                if tokens[j].head + j < curr_sent_start or tokens[j].head + j >= curr_sent_end + 1:
                    return False
            curr_sent_start = i
    return True


cdef int _get_tokens_lca(Token token_j, Token token_k):
    """Given two tokens, returns the index of the lowest common ancestor
    (LCA) among the two. If they have no common ancestor, -1 is returned.

    token_j (Token): a token.
    token_k (Token): another token.
    RETURNS (int): index of lowest common ancestor, or -1 if the tokens
        have no common ancestor.
    """
    if token_j == token_k:
        return token_j.i
    elif token_j.head == token_k:
        return token_k.i
    elif token_k.head == token_j:
        return token_j.i
    token_j_ancestors = set(token_j.ancestors)
    if token_k in token_j_ancestors:
        return token_k.i
    for token_k_ancestor in token_k.ancestors:
        if token_k_ancestor == token_j:
            return token_j.i
        if token_k_ancestor in token_j_ancestors:
            return token_k_ancestor.i
    return -1


cdef int [:,:] _get_lca_matrix(Doc doc, int start, int end):
    """Given a doc and a start and end position defining a set of contiguous
    tokens within it, returns a matrix of Lowest Common Ancestors (LCA), where
    LCA[i, j] is the index of the lowest common ancestor among token i and j.
    If the tokens have no common ancestor within the specified span,
    LCA[i, j] will be -1.

    doc (Doc): The index of the token, or the slice of the document
    start (int): First token to be included in the LCA matrix.
    end (int): Position of next to last token included in the LCA matrix.
    RETURNS (int [:, :]): memoryview of numpy.array[ndim=2, dtype=numpy.int32],
        with shape (n, n), where n = len(doc).
    """
    cdef int [:,:] lca_matrix
    cdef int j, k
    n_tokens= end - start
    lca_mat = numpy.empty((n_tokens, n_tokens), dtype=numpy.int32)
    lca_mat.fill(-1)
    lca_matrix = lca_mat
    for j in range(n_tokens):
        token_j = doc[start + j]
        # the common ancestor of token and itself is itself:
        lca_matrix[j, j] = j
        # we will only iterate through tokens in the same sentence
        sent = token_j.sent
        sent_start = sent.start
        j_idx_in_sent = start + j - sent_start
        n_missing_tokens_in_sent = len(sent) - j_idx_in_sent
        # make sure we do not go past `end`, in cases where `end` < sent.end
        max_range = min(j + n_missing_tokens_in_sent, end)
        for k in range(j + 1, max_range):
            lca = _get_tokens_lca(token_j, doc[start + k])
            # if lca is outside of span, we set it to -1
            if not start <= lca < end:
                lca_matrix[j, k] = -1
                lca_matrix[k, j] = -1
            else:
                lca_matrix[j, k] = lca - start
                lca_matrix[k, j] = lca - start
    return lca_matrix


def pickle_doc(doc):
    bytes_data = doc.to_bytes(exclude=["vocab", "user_data", "user_hooks"])
    hooks_and_data = (doc.user_data, doc.user_hooks, doc.user_span_hooks,
                      doc.user_token_hooks)
    return (unpickle_doc, (doc.vocab, srsly.pickle_dumps(hooks_and_data), bytes_data))


def unpickle_doc(vocab, hooks_and_data, bytes_data):
    user_data, doc_hooks, span_hooks, token_hooks = srsly.pickle_loads(hooks_and_data)

    doc = Doc(vocab, user_data=user_data).from_bytes(bytes_data, exclude=["user_data"])
    doc.user_hooks.update(doc_hooks)
    doc.user_span_hooks.update(span_hooks)
    doc.user_token_hooks.update(token_hooks)
    return doc


copy_reg.pickle(Doc, pickle_doc, unpickle_doc)


def remove_label_if_necessary(attributes):
    # More deprecated attribute handling =/
    if "label" in attributes:
        attributes["ent_type"] = attributes.pop("label")


def fix_attributes(doc, attributes):
    if "label" in attributes and "ent_type" not in attributes:
        if isinstance(attributes["label"], int):
            attributes[ENT_TYPE] = attributes["label"]
        else:
            attributes[ENT_TYPE] = doc.vocab.strings[attributes["label"]]
    if "ent_type" in attributes:
        attributes[ENT_TYPE] = attributes["ent_type"]


def get_entity_info(ent_info):
    if isinstance(ent_info, Span):
        ent_type = ent_info.label
        ent_kb_id = ent_info.kb_id
        start = ent_info.start
        end = ent_info.end
    elif len(ent_info) == 3:
        ent_type, start, end = ent_info
        ent_kb_id = 0
    elif len(ent_info) == 4:
        ent_type, ent_kb_id, start, end = ent_info
    else:
        ent_id, ent_kb_id, ent_type, start, end = ent_info
    return ent_type, ent_kb_id, start, end<|MERGE_RESOLUTION|>--- conflicted
+++ resolved
@@ -16,11 +16,8 @@
 import warnings
 
 from .span cimport Span
-<<<<<<< HEAD
 from .token cimport MISSING_DEP
-=======
 from ._dict_proxies import SpanGroups
->>>>>>> f277bfdf
 from .token cimport Token
 from ..lexeme cimport Lexeme, EMPTY_LEXEME
 from ..typedefs cimport attr_t, flags_t
