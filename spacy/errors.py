# coding: utf8
from __future__ import unicode_literals

import os
import warnings
import inspect


def add_codes(err_cls):
    """Add error codes to string messages via class attribute names."""

    class ErrorsWithCodes(object):
        def __getattribute__(self, code):
            msg = getattr(err_cls, code)
            return "[{code}] {msg}".format(code=code, msg=msg)

    return ErrorsWithCodes()


# fmt: off

@add_codes
class Warnings(object):
    W001 = ("As of spaCy v2.0, the keyword argument `path=` is deprecated. "
            "You can now call spacy.load with the path as its first argument, "
            "and the model's meta.json will be used to determine the language "
            "to load. For example:\nnlp = spacy.load('{path}')")
    W002 = ("Tokenizer.from_list is now deprecated. Create a new Doc object "
            "instead and pass in the strings as the `words` keyword argument, "
            "for example:\nfrom spacy.tokens import Doc\n"
            "doc = Doc(nlp.vocab, words=[...])")
    W003 = ("Positional arguments to Doc.merge are deprecated. Instead, use "
            "the keyword arguments, for example tag=, lemma= or ent_type=.")
    W004 = ("No text fixing enabled. Run `pip install ftfy` to enable fixing "
            "using ftfy.fix_text if necessary.")
    W005 = ("Doc object not parsed. This means displaCy won't be able to "
            "generate a dependency visualization for it. Make sure the Doc "
            "was processed with a model that supports dependency parsing, and "
            "not just a language class like `English()`. For more info, see "
            "the docs:\nhttps://spacy.io/usage/models")
    W006 = ("No entities to visualize found in Doc object. If this is "
            "surprising to you, make sure the Doc was processed using a model "
            "that supports named entity recognition, and check the `doc.ents` "
            "property manually if necessary.")
    W007 = ("The model you're using has no word vectors loaded, so the result "
            "of the {obj}.similarity method will be based on the tagger, "
            "parser and NER, which may not give useful similarity judgements. "
            "This may happen if you're using one of the small models, e.g. "
            "`en_core_web_sm`, which don't ship with word vectors and only "
            "use context-sensitive tensors. You can always add your own word "
            "vectors, or use one of the larger models instead if available.")
    W008 = ("Evaluating {obj}.similarity based on empty vectors.")
    W009 = ("Custom factory '{name}' provided by entry points of another "
            "package overwrites built-in factory.")
    W010 = ("As of v2.1.0, the PhraseMatcher doesn't have a phrase length "
            "limit anymore, so the max_length argument is now deprecated. "
            "If you did not specify this parameter, make sure you call the "
            "constructor with named arguments instead of positional ones.")
    W011 = ("It looks like you're calling displacy.serve from within a "
            "Jupyter notebook or a similar environment. This likely means "
            "you're already running a local web server, so there's no need to "
            "make displaCy start another one. Instead, you should be able to "
            "replace displacy.serve with displacy.render to show the "
            "visualization.")
    W012 = ("A Doc object you're adding to the PhraseMatcher for pattern "
            "'{key}' is parsed and/or tagged, but to match on '{attr}', you "
            "don't actually need this information. This means that creating "
            "the patterns is potentially much slower, because all pipeline "
            "components are applied. To only create tokenized Doc objects, "
            "try using `nlp.make_doc(text)` or process all texts as a stream "
            "using `list(nlp.tokenizer.pipe(all_texts))`.")
    W013 = ("As of v2.1.0, {obj}.merge is deprecated. Please use the more "
            "efficient and less error-prone Doc.retokenize context manager "
            "instead.")
    W014 = ("As of v2.1.0, the `disable` keyword argument on the serialization "
            "methods is and should be replaced with `exclude`. This makes it "
            "consistent with the other serializable objects.")
    W015 = ("As of v2.1.0, the use of keyword arguments to exclude fields from "
            "being serialized or deserialized is deprecated. Please use the "
            "`exclude` argument instead. For example: exclude=['{arg}'].")
    W016 = ("The keyword argument `n_threads` on the is now deprecated, as "
            "the v2.x models cannot release the global interpreter lock. "
            "Future versions may introduce a `n_process` argument for "
            "parallel inference via multiprocessing.")
    W017 = ("Alias '{alias}' already exists in the Knowledge Base.")
    W018 = ("Entity '{entity}' already exists in the Knowledge Base - "
            "ignoring the duplicate entry.")
    W019 = ("Changing vectors name from {old} to {new}, to avoid clash with "
            "previously loaded vectors. See Issue #3853.")
    W020 = ("Unnamed vectors. This won't allow multiple vectors models to be "
            "loaded. (Shape: {shape})")
    W021 = ("Unexpected hash collision in PhraseMatcher. Matches may be "
            "incorrect. Modify PhraseMatcher._terminal_hash to fix.")
    W022 = ("Training a new part-of-speech tagger using a model with no "
            "lemmatization rules or data. This means that the trained model "
            "may not be able to lemmatize correctly. If this is intentional "
            "or the language you're using doesn't have lemmatization data, "
            "you can ignore this warning by setting SPACY_WARNING_IGNORE=W022. "
            "If this is surprising, make sure you have the spacy-lookups-data "
            "package installed.")
    W023 = ("Multiprocessing of Language.pipe is not supported in Python 2. "
            "'n_process' will be set to 1.")
    W024 = ("Entity '{entity}' - Alias '{alias}' combination already exists in "
            "the Knowledge Base.")
    W025 = ("'{name}' requires '{attr}' to be assigned, but none of the "
            "previous components in the pipeline declare that they assign it.")
    W026 = ("Unable to set all sentence boundaries from dependency parses.")


@add_codes
class Errors(object):
    E001 = ("No component '{name}' found in pipeline. Available names: {opts}")
    E002 = ("Can't find factory for '{name}'. This usually happens when spaCy "
            "calls `nlp.create_pipe` with a component name that's not built "
            "in - for example, when constructing the pipeline from a model's "
            "meta.json. If you're using a custom component, you can write to "
            "`Language.factories['{name}']` or remove it from the model meta "
            "and add it via `nlp.add_pipe` instead.")
    E003 = ("Not a valid pipeline component. Expected callable, but "
            "got {component} (name: '{name}').")
    E004 = ("If you meant to add a built-in component, use `create_pipe`: "
            "`nlp.add_pipe(nlp.create_pipe('{component}'))`")
    E005 = ("Pipeline component '{name}' returned None. If you're using a "
            "custom component, maybe you forgot to return the processed Doc?")
    E006 = ("Invalid constraints. You can only set one of the following: "
            "before, after, first, last.")
    E007 = ("'{name}' already exists in pipeline. Existing names: {opts}")
    E008 = ("Some current components would be lost when restoring previous "
            "pipeline state. If you added components after calling "
            "`nlp.disable_pipes()`, you should remove them explicitly with "
            "`nlp.remove_pipe()` before the pipeline is restored. Names of "
            "the new components: {names}")
    E009 = ("The `update` method expects same number of docs and golds, but "
            "got: {n_docs} docs, {n_golds} golds.")
    E010 = ("Word vectors set to length 0. This may be because you don't have "
            "a model installed or loaded, or because your model doesn't "
            "include word vectors. For more info, see the docs:\n"
            "https://spacy.io/usage/models")
    E011 = ("Unknown operator: '{op}'. Options: {opts}")
    E012 = ("Cannot add pattern for zero tokens to matcher.\nKey: {key}")
    E013 = ("Error selecting action in matcher")
    E014 = ("Unknown tag ID: {tag}")
    E015 = ("Conflicting morphology exception for ({tag}, {orth}). Use "
            "`force=True` to overwrite.")
    E016 = ("MultitaskObjective target should be function or one of: dep, "
            "tag, ent, dep_tag_offset, ent_tag.")
    E017 = ("Can only add unicode or bytes. Got type: {value_type}")
    E018 = ("Can't retrieve string for hash '{hash_value}'. This usually "
            "refers to an issue with the `Vocab` or `StringStore`.")
    E019 = ("Can't create transition with unknown action ID: {action}. Action "
            "IDs are enumerated in spacy/syntax/{src}.pyx.")
    E020 = ("Could not find a gold-standard action to supervise the "
            "dependency parser. The tree is non-projective (i.e. it has "
            "crossing arcs - see spacy/syntax/nonproj.pyx for definitions). "
            "The ArcEager transition system only supports projective trees. "
            "To learn non-projective representations, transform the data "
            "before training and after parsing. Either pass "
            "`make_projective=True` to the GoldParse class, or use "
            "spacy.syntax.nonproj.preprocess_training_data.")
    E021 = ("Could not find a gold-standard action to supervise the "
            "dependency parser. The GoldParse was projective. The transition "
            "system has {n_actions} actions. State at failure: {state}")
    E022 = ("Could not find a transition with the name '{name}' in the NER "
            "model.")
    E023 = ("Error cleaning up beam: The same state occurred twice at "
            "memory address {addr} and position {i}.")
    E024 = ("Could not find an optimal move to supervise the parser. Usually, "
            "this means that the model can't be updated in a way that's valid "
            "and satisfies the correct annotations specified in the GoldParse. "
            "For example, are all labels added to the model? If you're "
            "training a named entity recognizer, also make sure that none of "
            "your annotated entity spans have leading or trailing whitespace. "
            "You can also use the experimental `debug-data` command to "
            "validate your JSON-formatted training data. For details, run:\n"
            "python -m spacy debug-data --help")
    E025 = ("String is too long: {length} characters. Max is 2**30.")
    E026 = ("Error accessing token at position {i}: out of bounds in Doc of "
            "length {length}.")
    E027 = ("Arguments 'words' and 'spaces' should be sequences of the same "
            "length, or 'spaces' should be left default at None. spaces "
            "should be a sequence of booleans, with True meaning that the "
            "word owns a ' ' character following it.")
    E028 = ("orths_and_spaces expects either a list of unicode string or a "
            "list of (unicode, bool) tuples. Got bytes instance: {value}")
    E029 = ("noun_chunks requires the dependency parse, which requires a "
            "statistical model to be installed and loaded. For more info, see "
            "the documentation:\nhttps://spacy.io/usage/models")
    E030 = ("Sentence boundaries unset. You can add the 'sentencizer' "
            "component to the pipeline with: "
            "nlp.add_pipe(nlp.create_pipe('sentencizer')) "
            "Alternatively, add the dependency parser, or set sentence "
            "boundaries by setting doc[i].is_sent_start.")
    E031 = ("Invalid token: empty string ('') at position {i}.")
    E032 = ("Conflicting attributes specified in doc.from_array(): "
            "(HEAD, SENT_START). The HEAD attribute currently sets sentence "
            "boundaries implicitly, based on the tree structure. This means "
            "the HEAD attribute would potentially override the sentence "
            "boundaries set by SENT_START.")
    E033 = ("Cannot load into non-empty Doc of length {length}.")
    E034 = ("Doc.merge received {n_args} non-keyword arguments. Expected "
            "either 3 arguments (deprecated), or 0 (use keyword arguments).\n"
            "Arguments supplied:\n{args}\nKeyword arguments:{kwargs}")
    E035 = ("Error creating span with start {start} and end {end} for Doc of "
            "length {length}.")
    E036 = ("Error calculating span: Can't find a token starting at character "
            "offset {start}.")
    E037 = ("Error calculating span: Can't find a token ending at character "
            "offset {end}.")
    E038 = ("Error finding sentence for span. Infinite loop detected.")
    E039 = ("Array bounds exceeded while searching for root word. This likely "
            "means the parse tree is in an invalid state. Please report this "
            "issue here: http://github.com/explosion/spaCy/issues")
    E040 = ("Attempt to access token at {i}, max length {max_length}.")
    E041 = ("Invalid comparison operator: {op}. Likely a Cython bug?")
    E042 = ("Error accessing doc[{i}].nbor({j}), for doc of length {length}.")
    E043 = ("Refusing to write to token.sent_start if its document is parsed, "
            "because this may cause inconsistent state.")
    E044 = ("Invalid value for token.sent_start: {value}. Must be one of: "
            "None, True, False")
    E045 = ("Possibly infinite loop encountered while looking for {attr}.")
    E046 = ("Can't retrieve unregistered extension attribute '{name}'. Did "
            "you forget to call the `set_extension` method?")
    E047 = ("Can't assign a value to unregistered extension attribute "
            "'{name}'. Did you forget to call the `set_extension` method?")
    E048 = ("Can't import language {lang} from spacy.lang: {err}")
    E049 = ("Can't find spaCy data directory: '{path}'. Check your "
            "installation and permissions, or use spacy.util.set_data_path "
            "to customise the location if necessary.")
    E050 = ("Can't find model '{name}'. It doesn't seem to be a shortcut "
            "link, a Python package or a valid path to a data directory.")
    E051 = ("Cant' load '{name}'. If you're using a shortcut link, make sure "
            "it points to a valid package (not just a data directory).")
    E052 = ("Can't find model directory: {path}")
    E053 = ("Could not read meta.json from {path}")
    E054 = ("No valid '{setting}' setting found in model meta.json.")
    E055 = ("Invalid ORTH value in exception:\nKey: {key}\nOrths: {orths}")
    E056 = ("Invalid tokenizer exception: ORTH values combined don't match "
            "original string.\nKey: {key}\nOrths: {orths}")
    E057 = ("Stepped slices not supported in Span objects. Try: "
            "list(tokens)[start:stop:step] instead.")
    E058 = ("Could not retrieve vector for key {key}.")
    E059 = ("One (and only one) keyword arg must be set. Got: {kwargs}")
    E060 = ("Cannot add new key to vectors: the table is full. Current shape: "
            "({rows}, {cols}).")
    E061 = ("Bad file name: {filename}. Example of a valid file name: "
            "'vectors.128.f.bin'")
    E062 = ("Cannot find empty bit for new lexical flag. All bits between 0 "
            "and 63 are occupied. You can replace one by specifying the "
            "`flag_id` explicitly, e.g. "
            "`nlp.vocab.add_flag(your_func, flag_id=IS_ALPHA`.")
    E063 = ("Invalid value for flag_id: {value}. Flag IDs must be between 1 "
            "and 63 (inclusive).")
    E064 = ("Error fetching a Lexeme from the Vocab. When looking up a "
            "string, the lexeme returned had an orth ID that did not match "
            "the query string. This means that the cached lexeme structs are "
            "mismatched to the string encoding table. The mismatched:\n"
            "Query string: {string}\nOrth cached: {orth}\nOrth ID: {orth_id}")
    E065 = ("Only one of the vector table's width and shape can be specified. "
            "Got width {width} and shape {shape}.")
    E066 = ("Error creating model helper for extracting columns. Can only "
            "extract columns by positive integer. Got: {value}.")
    E067 = ("Invalid BILUO tag sequence: Got a tag starting with 'I' (inside "
            "an entity) without a preceding 'B' (beginning of an entity). "
            "Tag sequence:\n{tags}")
    E068 = ("Invalid BILUO tag: '{tag}'.")
    E069 = ("Invalid gold-standard parse tree. Found cycle between word "
            "IDs: {cycle} (tokens: {cycle_tokens}) in the document starting "
            "with tokens: {doc_tokens}.")
    E070 = ("Invalid gold-standard data. Number of documents ({n_docs}) "
            "does not align with number of annotations ({n_annots}).")
    E071 = ("Error creating lexeme: specified orth ID ({orth}) does not "
            "match the one in the vocab ({vocab_orth}).")
    E072 = ("Error serializing lexeme: expected data length {length}, "
            "got {bad_length}.")
    E073 = ("Cannot assign vector of length {new_length}. Existing vectors "
            "are of length {length}. You can use `vocab.reset_vectors` to "
            "clear the existing vectors and resize the table.")
    E074 = ("Error interpreting compiled match pattern: patterns are expected "
            "to end with the attribute {attr}. Got: {bad_attr}.")
    E075 = ("Error accepting match: length ({length}) > maximum length "
            "({max_len}).")
    E076 = ("Error setting tensor on Doc: tensor has {rows} rows, while Doc "
            "has {words} words.")
    E077 = ("Error computing {value}: number of Docs ({n_docs}) does not "
            "equal number of GoldParse objects ({n_golds}) in batch.")
    E078 = ("Error computing score: number of words in Doc ({words_doc}) does "
            "not equal number of words in GoldParse ({words_gold}).")
    E079 = ("Error computing states in beam: number of predicted beams "
            "({pbeams}) does not equal number of gold beams ({gbeams}).")
    E080 = ("Duplicate state found in beam: {key}.")
    E081 = ("Error getting gradient in beam: number of histories ({n_hist}) "
            "does not equal number of losses ({losses}).")
    E082 = ("Error deprojectivizing parse: number of heads ({n_heads}), "
            "projective heads ({n_proj_heads}) and labels ({n_labels}) do not "
            "match.")
    E083 = ("Error setting extension: only one of `default`, `method`, or "
            "`getter` (plus optional `setter`) is allowed. Got: {nr_defined}")
    E084 = ("Error assigning label ID {label} to span: not in StringStore.")
    E085 = ("Can't create lexeme for string '{string}'.")
    E086 = ("Error deserializing lexeme '{string}': orth ID {orth_id} does "
            "not match hash {hash_id} in StringStore.")
    E087 = ("Unknown displaCy style: {style}.")
    E088 = ("Text of length {length} exceeds maximum of {max_length}. The "
            "v2.x parser and NER models require roughly 1GB of temporary "
            "memory per 100,000 characters in the input. This means long "
            "texts may cause memory allocation errors. If you're not using "
            "the parser or NER, it's probably safe to increase the "
            "`nlp.max_length` limit. The limit is in number of characters, so "
            "you can check whether your inputs are too long by checking "
            "`len(text)`.")
    E089 = ("Extensions can't have a setter argument without a getter "
            "argument. Check the keyword arguments on `set_extension`.")
    E090 = ("Extension '{name}' already exists on {obj}. To overwrite the "
            "existing extension, set `force=True` on `{obj}.set_extension`.")
    E091 = ("Invalid extension attribute {name}: expected callable or None, "
            "but got: {value}")
    E092 = ("Could not find or assign name for word vectors. Ususally, the "
            "name is read from the model's meta.json in vector.name. "
            "Alternatively, it is built from the 'lang' and 'name' keys in "
            "the meta.json. Vector names are required to avoid issue #1660.")
    E093 = ("token.ent_iob values make invalid sequence: I without B\n{seq}")
    E094 = ("Error reading line {line_num} in vectors file {loc}.")
    E095 = ("Can't write to frozen dictionary. This is likely an internal "
            "error. Are you writing to a default function argument?")
    E096 = ("Invalid object passed to displaCy: Can only visualize Doc or "
            "Span objects, or dicts if set to manual=True.")
    E097 = ("Invalid pattern: expected token pattern (list of dicts) or "
            "phrase pattern (string) but got:\n{pattern}")
    E098 = ("Invalid pattern specified: expected both SPEC and PATTERN.")
    E099 = ("First node of pattern should be a root node. The root should "
            "only contain NODE_NAME.")
    E100 = ("Nodes apart from the root should contain NODE_NAME, NBOR_NAME and "
            "NBOR_RELOP.")
    E101 = ("NODE_NAME should be a new node and NBOR_NAME should already have "
            "have been declared in previous edges.")
    E102 = ("Can't merge non-disjoint spans. '{token}' is already part of "
            "tokens to merge. If you want to find the longest non-overlapping "
            "spans, you can use the util.filter_spans helper:\n"
            "https://spacy.io/api/top-level#util.filter_spans")
    E103 = ("Trying to set conflicting doc.ents: '{span1}' and '{span2}'. A "
            "token can only be part of one entity, so make sure the entities "
            "you're setting don't overlap.")
    E104 = ("Can't find JSON schema for '{name}'.")
    E105 = ("The Doc.print_tree() method is now deprecated. Please use "
            "Doc.to_json() instead or write your own function.")
    E106 = ("Can't find doc._.{attr} attribute specified in the underscore "
            "settings: {opts}")
    E107 = ("Value of doc._.{attr} is not JSON-serializable: {value}")
    E108 = ("As of spaCy v2.1, the pipe name `sbd` has been deprecated "
            "in favor of the pipe name `sentencizer`, which does the same "
            "thing. For example, use `nlp.create_pipeline('sentencizer')`")
    E109 = ("Model for component '{name}' not initialized. Did you forget to "
            "load a model, or forget to call begin_training()?")
    E110 = ("Invalid displaCy render wrapper. Expected callable, got: {obj}")
    E111 = ("Pickling a token is not supported, because tokens are only views "
            "of the parent Doc and can't exist on their own. A pickled token "
            "would always have to include its Doc and Vocab, which has "
            "practically no advantage over pickling the parent Doc directly. "
            "So instead of pickling the token, pickle the Doc it belongs to.")
    E112 = ("Pickling a span is not supported, because spans are only views "
            "of the parent Doc and can't exist on their own. A pickled span "
            "would always have to include its Doc and Vocab, which has "
            "practically no advantage over pickling the parent Doc directly. "
            "So instead of pickling the span, pickle the Doc it belongs to or "
            "use Span.as_doc to convert the span to a standalone Doc object.")
    E113 = ("The newly split token can only have one root (head = 0).")
    E114 = ("The newly split token needs to have a root (head = 0).")
    E115 = ("All subtokens must have associated heads.")
    E116 = ("Cannot currently add labels to pretrained text classifier. Add "
            "labels before training begins. This functionality was available "
            "in previous versions, but had significant bugs that led to poor "
            "performance.")
    E117 = ("The newly split tokens must match the text of the original token. "
            "New orths: {new}. Old text: {old}.")
    E118 = ("The custom extension attribute '{attr}' is not registered on the "
            "Token object so it can't be set during retokenization. To "
            "register an attribute, use the Token.set_extension classmethod.")
    E119 = ("Can't set custom extension attribute '{attr}' during "
            "retokenization because it's not writable. This usually means it "
            "was registered with a getter function (and no setter) or as a "
            "method extension, so the value is computed dynamically. To "
            "overwrite a custom attribute manually, it should be registered "
            "with a default value or with a getter AND setter.")
    E120 = ("Can't set custom extension attributes during retokenization. "
            "Expected dict mapping attribute names to values, but got: {value}")
    E121 = ("Can't bulk merge spans. Attribute length {attr_len} should be "
            "equal to span length ({span_len}).")
    E122 = ("Cannot find token to be split. Did it get merged?")
    E123 = ("Cannot find head of token to be split. Did it get merged?")
    E124 = ("Cannot read from file: {path}. Supported formats: {formats}")
    E125 = ("Unexpected value: {value}")
    E126 = ("Unexpected matcher predicate: '{bad}'. Expected one of: {good}. "
            "This is likely a bug in spaCy, so feel free to open an issue.")
    E127 = ("Cannot create phrase pattern representation for length 0. This "
            "is likely a bug in spaCy.")
    E128 = ("Unsupported serialization argument: '{arg}'. The use of keyword "
            "arguments to exclude fields from being serialized or deserialized "
            "is now deprecated. Please use the `exclude` argument instead. "
            "For example: exclude=['{arg}'].")
    E129 = ("Cannot write the label of an existing Span object because a Span "
            "is a read-only view of the underlying Token objects stored in the "
            "Doc. Instead, create a new Span object and specify the `label` "
            "keyword argument, for example:\nfrom spacy.tokens import Span\n"
            "span = Span(doc, start={start}, end={end}, label='{label}')")
    E130 = ("You are running a narrow unicode build, which is incompatible "
            "with spacy >= 2.1.0. To fix this, reinstall Python and use a wide "
            "unicode build instead. You can also rebuild Python and set the "
            "--enable-unicode=ucs4 flag.")
    E131 = ("Cannot write the kb_id of an existing Span object because a Span "
            "is a read-only view of the underlying Token objects stored in "
            "the Doc. Instead, create a new Span object and specify the "
            "`kb_id` keyword argument, for example:\nfrom spacy.tokens "
            "import Span\nspan = Span(doc, start={start}, end={end}, "
            "label='{label}', kb_id='{kb_id}')")
    E132 = ("The vectors for entities and probabilities for alias '{alias}' "
            "should have equal length, but found {entities_length} and "
            "{probabilities_length} respectively.")
    E133 = ("The sum of prior probabilities for alias '{alias}' should not "
            "exceed 1, but found {sum}.")
    E134 = ("Entity '{entity}' is not defined in the Knowledge Base.")
    E135 = ("If you meant to replace a built-in component, use `create_pipe`: "
            "`nlp.replace_pipe('{name}', nlp.create_pipe('{name}'))`")
    E136 = ("This additional feature requires the jsonschema library to be "
            "installed:\npip install jsonschema")
    E137 = ("Expected 'dict' type, but got '{type}' from '{line}'. Make sure "
            "to provide a valid JSON object as input with either the `text` "
            "or `tokens` key. For more info, see the docs:\n"
            "https://spacy.io/api/cli#pretrain-jsonl")
    E138 = ("Invalid JSONL format for raw text '{text}'. Make sure the input "
            "includes either the `text` or `tokens` key. For more info, see "
            "the docs:\nhttps://spacy.io/api/cli#pretrain-jsonl")
    E139 = ("Knowledge Base for component '{name}' not initialized. Did you "
            "forget to call set_kb()?")
    E140 = ("The list of entities, prior probabilities and entity vectors "
            "should be of equal length.")
    E141 = ("Entity vectors should be of length {required} instead of the "
            "provided {found}.")
    E142 = ("Unsupported loss_function '{loss_func}'. Use either 'L2' or "
            "'cosine'.")
    E143 = ("Labels for component '{name}' not initialized. Did you forget to "
            "call add_label()?")
    E144 = ("Could not find parameter `{param}` when building the entity "
            "linker model.")
    E145 = ("Error reading `{param}` from input file.")
    E146 = ("Could not access `{path}`.")
    E147 = ("Unexpected error in the {method} functionality of the "
            "EntityLinker: {msg}. This is likely a bug in spaCy, so feel free "
            "to open an issue.")
    E148 = ("Expected {ents} KB identifiers but got {ids}. Make sure that "
            "each entity in `doc.ents` is assigned to a KB identifier.")
    E149 = ("Error deserializing model. Check that the config used to create "
            "the component matches the model being loaded.")
    E150 = ("The language of the `nlp` object and the `vocab` should be the "
            "same, but found '{nlp}' and '{vocab}' respectively.")
    E151 = ("Trying to call nlp.update without required annotation types. "
            "Expected top-level keys: {exp}. Got: {unexp}.")
    E152 = ("The attribute {attr} is not supported for token patterns. "
            "Please use the option validate=True with Matcher, PhraseMatcher, "
            "or EntityRuler for more details.")
    E153 = ("The value type {vtype} is not supported for token patterns. "
            "Please use the option validate=True with Matcher, PhraseMatcher, "
            "or EntityRuler for more details.")
    E154 = ("One of the attributes or values is not supported for token "
            "patterns. Please use the option validate=True with Matcher, "
            "PhraseMatcher, or EntityRuler for more details.")
    E155 = ("The pipeline needs to include a tagger in order to use "
            "Matcher or PhraseMatcher with the attributes POS, TAG, or LEMMA. "
            "Try using nlp() instead of nlp.make_doc() or list(nlp.pipe()) "
            "instead of list(nlp.tokenizer.pipe()).")
    E156 = ("The pipeline needs to include a parser in order to use "
            "Matcher or PhraseMatcher with the attribute DEP. Try using "
            "nlp() instead of nlp.make_doc() or list(nlp.pipe()) instead of "
            "list(nlp.tokenizer.pipe()).")
    E157 = ("Can't render negative values for dependency arc start or end. "
            "Make sure that you're passing in absolute token indices, not "
            "relative token offsets.\nstart: {start}, end: {end}, label: "
            "{label}, direction: {dir}")
    E158 = ("Can't add table '{name}' to lookups because it already exists.")
    E159 = ("Can't find table '{name}' in lookups. Available tables: {tables}")
    E160 = ("Can't find language data file: {path}")
    E161 = ("Found an internal inconsistency when predicting entity links. "
            "This is likely a bug in spaCy, so feel free to open an issue.")
    E162 = ("Cannot evaluate textcat model on data with different labels.\n"
            "Labels in model: {model_labels}\nLabels in evaluation "
            "data: {eval_labels}")
    E163 = ("cumsum was found to be unstable: its last element does not "
            "correspond to sum")
    E164 = ("x is neither increasing nor decreasing: {}.")
    E165 = ("Only one class present in y_true. ROC AUC score is not defined in "
            "that case.")
    E166 = ("Can only merge DocBins with the same pre-defined attributes.\n"
            "Current DocBin: {current}\nOther DocBin: {other}")
    E167 = ("Unknown morphological feature: '{feat}' ({feat_id}). This can "
            "happen if the tagger was trained with a different set of "
            "morphological features. If you're using a pretrained model, make "
            "sure that your models are up to date:\npython -m spacy validate")
    E168 = ("Unknown field: {field}")
    E169 = ("Can't find module: {module}")
    E170 = ("Cannot apply transition {name}: invalid for the current state.")
    E171 = ("Matcher.add received invalid on_match callback argument: expected "
            "callable or None, but got: {arg_type}")
    E172 = ("The Lemmatizer.load classmethod is deprecated. To create a "
            "Lemmatizer, initialize the class directly. See the docs for "
            "details: https://spacy.io/api/lemmatizer")
    E173 = ("As of v2.2, the Lemmatizer is initialized with an instance of "
            "Lookups containing the lemmatization tables. See the docs for "
            "details: https://spacy.io/api/lemmatizer#init")
    E174 = ("Architecture '{name}' not found in registry. Available "
            "names: {names}")
    E175 = ("Can't remove rule for unknown match pattern ID: {key}")
    E176 = ("Alias '{alias}' is not defined in the Knowledge Base.")
    E177 = ("Ill-formed IOB input detected: {tag}")
    E178 = ("Invalid pattern. Expected list of dicts but got: {pat}. Maybe you "
            "accidentally passed a single pattern to Matcher.add instead of a "
            "list of patterns? If you only want to add one pattern, make sure "
            "to wrap it in a list. For example: matcher.add('{key}', [pattern])")
    E179 = ("Invalid pattern. Expected a list of Doc objects but got a single "
            "Doc. If you only want to add one pattern, make sure to wrap it "
            "in a list. For example: matcher.add('{key}', [doc])")
    E180 = ("Span attributes can't be declared as required or assigned by "
            "components, since spans are only views of the Doc. Use Doc and "
            "Token attributes (or custom extension attributes) only and remove "
            "the following: {attrs}")
    E181 = ("Received invalid attributes for unkown object {obj}: {attrs}. "
            "Only Doc and Token attributes are supported.")
    E182 = ("Received invalid attribute declaration: {attr}\nDid you forget "
            "to define the attribute? For example: {attr}.???")
    E183 = ("Received invalid attribute declaration: {attr}\nOnly top-level "
            "attributes are supported, for example: {solution}")
    E184 = ("Only attributes without underscores are supported in component "
            "attribute declarations (because underscore and non-underscore "
            "attributes are connected anyways): {attr} -> {solution}")
    E185 = ("Received invalid attribute in component attribute declaration: "
            "{obj}.{attr}\nAttribute '{attr}' does not exist on {obj}.")
    E186 = ("'{tok_a}' and '{tok_b}' are different texts.")
<<<<<<< HEAD
    E187 = ("Tokenizer special cases are not allowed to modify the text. "
            "This would map '{chunk}' to '{orth}' given token attributes "
            "'{token_attrs}'.")

    # TODO: fix numbering after merging develop into master
    E998 = ("Can only create GoldParse's from Example's without a Doc, "
            "if get_gold_parses() is called with a Vocab object.")
    E999 = ("Encountered an unexpected format for the dictionary holding "
            "gold annotations: {gold_dict}")
=======
    E187 = ("Only unicode strings are supported as labels.")
    E188 = ("Could not match the gold entity links to entities in the doc - "
            "make sure the gold EL data refers to valid results of the "
            "named entity recognizer in the `nlp` pipeline.")
>>>>>>> a741de7c


@add_codes
class TempErrors(object):
    T003 = ("Resizing pretrained Tagger models is not currently supported.")
    T004 = ("Currently parser depth is hard-coded to 1. Received: {value}.")
    T007 = ("Can't yet set {attr} from Span. Vote for this feature on the "
            "issue tracker: http://github.com/explosion/spaCy/issues")
    T008 = ("Bad configuration of Tagger. This is probably a bug within "
            "spaCy. We changed the name of an internal attribute for loading "
            "pretrained vectors, and the class has been passed the old name "
            "(pretrained_dims) but not the new name (pretrained_vectors).")


# fmt: on


class MatchPatternError(ValueError):
    def __init__(self, key, errors):
        """Custom error for validating match patterns.

        key (unicode): The name of the matcher rule.
        errors (dict): Validation errors (sequence of strings) mapped to pattern
            ID, i.e. the index of the added pattern.
        """
        msg = "Invalid token patterns for matcher rule '{}'\n".format(key)
        for pattern_idx, error_msgs in errors.items():
            pattern_errors = "\n".join(["- {}".format(e) for e in error_msgs])
            msg += "\nPattern {}:\n{}\n".format(pattern_idx, pattern_errors)
        ValueError.__init__(self, msg)


class AlignmentError(ValueError):
    pass


class ModelsWarning(UserWarning):
    pass


WARNINGS = {
    "user": UserWarning,
    "deprecation": DeprecationWarning,
    "models": ModelsWarning,
}


def _get_warn_types(arg):
    if arg == "":  # don't show any warnings
        return []
    if not arg or arg == "all":  # show all available warnings
        return WARNINGS.keys()
    return [w_type.strip() for w_type in arg.split(",") if w_type.strip() in WARNINGS]


def _get_warn_excl(arg):
    if not arg:
        return []
    return [w_id.strip() for w_id in arg.split(",")]


SPACY_WARNING_FILTER = os.environ.get("SPACY_WARNING_FILTER")
SPACY_WARNING_TYPES = _get_warn_types(os.environ.get("SPACY_WARNING_TYPES"))
SPACY_WARNING_IGNORE = _get_warn_excl(os.environ.get("SPACY_WARNING_IGNORE"))


def user_warning(message):
    _warn(message, "user")


def deprecation_warning(message):
    _warn(message, "deprecation")


def models_warning(message):
    _warn(message, "models")


def _warn(message, warn_type="user"):
    """
    message (unicode): The message to display.
    category (Warning): The Warning to show.
    """
    if message.startswith("["):
        w_id = message.split("[", 1)[1].split("]", 1)[0]  # get ID from string
    else:
        w_id = None
    ignore_warning = w_id and w_id in SPACY_WARNING_IGNORE
    if warn_type in SPACY_WARNING_TYPES and not ignore_warning:
        category = WARNINGS[warn_type]
        stack = inspect.stack()[-1]
        with warnings.catch_warnings():
            if SPACY_WARNING_FILTER:
                warnings.simplefilter(SPACY_WARNING_FILTER, category)
            warnings.warn_explicit(message, category, stack[1], stack[2])<|MERGE_RESOLUTION|>--- conflicted
+++ resolved
@@ -533,23 +533,18 @@
     E185 = ("Received invalid attribute in component attribute declaration: "
             "{obj}.{attr}\nAttribute '{attr}' does not exist on {obj}.")
     E186 = ("'{tok_a}' and '{tok_b}' are different texts.")
-<<<<<<< HEAD
-    E187 = ("Tokenizer special cases are not allowed to modify the text. "
+    E187 = ("Only unicode strings are supported as labels.")
+    E188 = ("Could not match the gold entity links to entities in the doc - "
+            "make sure the gold EL data refers to valid results of the "
+            "named entity recognizer in the `nlp` pipeline.")
+    # TODO: fix numbering after merging develop into master
+    E997 = ("Tokenizer special cases are not allowed to modify the text. "
             "This would map '{chunk}' to '{orth}' given token attributes "
             "'{token_attrs}'.")
-
-    # TODO: fix numbering after merging develop into master
     E998 = ("Can only create GoldParse's from Example's without a Doc, "
             "if get_gold_parses() is called with a Vocab object.")
     E999 = ("Encountered an unexpected format for the dictionary holding "
             "gold annotations: {gold_dict}")
-=======
-    E187 = ("Only unicode strings are supported as labels.")
-    E188 = ("Could not match the gold entity links to entities in the doc - "
-            "make sure the gold EL data refers to valid results of the "
-            "named entity recognizer in the `nlp` pipeline.")
->>>>>>> a741de7c
-
 
 @add_codes
 class TempErrors(object):
