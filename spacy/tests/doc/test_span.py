import pytest
from spacy.attrs import ORTH, LENGTH
from spacy.tokens import Doc, Span
from spacy.vocab import Vocab
from spacy.util import filter_spans

from ..util import get_doc


@pytest.fixture
def doc(en_tokenizer):
    # fmt: off
    text = "This is a sentence. This is another sentence. And a third."
    heads = [1, 0, 1, -2, -3, 1, 0, 1, -2, -3, 0, 1, -2, -1]
    deps = ["nsubj", "ROOT", "det", "attr", "punct", "nsubj", "ROOT", "det",
            "attr", "punct", "ROOT", "det", "npadvmod", "punct"]
    # fmt: on
    tokens = en_tokenizer(text)
    return get_doc(tokens.vocab, words=[t.text for t in tokens], heads=heads, deps=deps)


@pytest.fixture
def doc_not_parsed(en_tokenizer):
    text = "This is a sentence. This is another sentence. And a third."
    tokens = en_tokenizer(text)
    doc = Doc(tokens.vocab, words=[t.text for t in tokens])
    doc.is_parsed = False
    return doc


@pytest.mark.parametrize(
    "i_sent,i,j,text",
    [
        (0, 0, len("This is a"), "This is a"),
        (1, 0, len("This is another"), "This is another"),
        (2, len("And "), len("And ") + len("a third"), "a third"),
        (0, 1, 2, None),
    ],
)
def test_char_span(doc, i_sent, i, j, text):
    sents = list(doc.sents)
    span = sents[i_sent].char_span(i, j)
    if not text:
        assert not span
    else:
        assert span.text == text


def test_spans_sent_spans(doc):
    sents = list(doc.sents)
    assert sents[0].start == 0
    assert sents[0].end == 5
    assert len(sents) == 3
    assert sum(len(sent) for sent in sents) == len(doc)


def test_spans_root(doc):
    span = doc[2:4]
    assert len(span) == 2
    assert span.text == "a sentence"
    assert span.root.text == "sentence"
    assert span.root.head.text == "is"


def test_spans_string_fn(doc):
    span = doc[0:4]
    assert len(span) == 4
    assert span.text == "This is a sentence"


def test_spans_root2(en_tokenizer):
    text = "through North and South Carolina"
    heads = [0, 3, -1, -2, -4]
    tokens = en_tokenizer(text)
    doc = get_doc(tokens.vocab, words=[t.text for t in tokens], heads=heads)
    assert doc[-2:].root.text == "Carolina"


def test_spans_span_sent(doc, doc_not_parsed):
    """Test span.sent property"""
    assert len(list(doc.sents))
    assert doc[:2].sent.root.text == "is"
    assert doc[:2].sent.text == "This is a sentence ."
    assert doc[6:7].sent.root.left_edge.text == "This"
    # test on manual sbd
    doc_not_parsed[0].is_sent_start = True
    doc_not_parsed[5].is_sent_start = True
    assert doc_not_parsed[1:3].sent == doc_not_parsed[0:5]
    assert doc_not_parsed[10:14].sent == doc_not_parsed[5:]


def test_spans_lca_matrix(en_tokenizer):
    """Test span's lca matrix generation"""
    tokens = en_tokenizer("the lazy dog slept")
    doc = get_doc(tokens.vocab, words=[t.text for t in tokens], heads=[2, 1, 1, 0])
    lca = doc[:2].get_lca_matrix()
    assert lca.shape == (2, 2)
    assert lca[0, 0] == 0  # the & the -> the
    assert lca[0, 1] == -1  # the & lazy -> dog (out of span)
    assert lca[1, 0] == -1  # lazy & the -> dog (out of span)
    assert lca[1, 1] == 1  # lazy & lazy -> lazy

    lca = doc[1:].get_lca_matrix()
    assert lca.shape == (3, 3)
    assert lca[0, 0] == 0  # lazy & lazy -> lazy
    assert lca[0, 1] == 1  # lazy & dog -> dog
    assert lca[0, 2] == 2  # lazy & slept -> slept

    lca = doc[2:].get_lca_matrix()
    assert lca.shape == (2, 2)
    assert lca[0, 0] == 0  # dog & dog -> dog
    assert lca[0, 1] == 1  # dog & slept -> slept
    assert lca[1, 0] == 1  # slept & dog -> slept
    assert lca[1, 1] == 1  # slept & slept -> slept


def test_span_similarity_match():
    doc = Doc(Vocab(), words=["a", "b", "a", "b"])
    span1 = doc[:2]
    span2 = doc[2:]
    with pytest.warns(UserWarning):
        assert span1.similarity(span2) == 1.0
        assert span1.similarity(doc) == 0.0
        assert span1[:1].similarity(doc.vocab["a"]) == 1.0


def test_spans_default_sentiment(en_tokenizer):
    """Test span.sentiment property's default averaging behaviour"""
    text = "good stuff bad stuff"
    tokens = en_tokenizer(text)
    tokens.vocab[tokens[0].text].sentiment = 3.0
    tokens.vocab[tokens[2].text].sentiment = -2.0
    doc = Doc(tokens.vocab, words=[t.text for t in tokens])
    assert doc[:2].sentiment == 3.0 / 2
    assert doc[-2:].sentiment == -2.0 / 2
    assert doc[:-1].sentiment == (3.0 + -2) / 3.0


def test_spans_override_sentiment(en_tokenizer):
    """Test span.sentiment property's default averaging behaviour"""
    text = "good stuff bad stuff"
    tokens = en_tokenizer(text)
    tokens.vocab[tokens[0].text].sentiment = 3.0
    tokens.vocab[tokens[2].text].sentiment = -2.0
    doc = Doc(tokens.vocab, words=[t.text for t in tokens])
    doc.user_span_hooks["sentiment"] = lambda span: 10.0
    assert doc[:2].sentiment == 10.0
    assert doc[-2:].sentiment == 10.0
    assert doc[:-1].sentiment == 10.0


def test_spans_are_hashable(en_tokenizer):
    """Test spans can be hashed."""
    text = "good stuff bad stuff"
    tokens = en_tokenizer(text)
    span1 = tokens[:2]
    span2 = tokens[2:4]
    assert hash(span1) != hash(span2)
    span3 = tokens[0:2]
    assert hash(span3) == hash(span1)


def test_spans_by_character(doc):
    span1 = doc[1:-2]

    # default and specified alignment mode "strict"
    span2 = doc.char_span(span1.start_char, span1.end_char, label="GPE")
    assert span1.start_char == span2.start_char
    assert span1.end_char == span2.end_char
    assert span2.label_ == "GPE"

    span2 = doc.char_span(span1.start_char, span1.end_char, label="GPE", alignment_mode="strict")
    assert span1.start_char == span2.start_char
    assert span1.end_char == span2.end_char
    assert span2.label_ == "GPE"

    # alignment mode "contract"
    span2 = doc.char_span(span1.start_char - 3, span1.end_char, label="GPE", alignment_mode="contract")
    assert span1.start_char == span2.start_char
    assert span1.end_char == span2.end_char
    assert span2.label_ == "GPE"

    # alignment mode "expand"
    span2 = doc.char_span(span1.start_char + 1, span1.end_char, label="GPE", alignment_mode="expand")
    assert span1.start_char == span2.start_char
    assert span1.end_char == span2.end_char
    assert span2.label_ == "GPE"


def test_span_to_array(doc):
    span = doc[1:-2]
    arr = span.to_array([ORTH, LENGTH])
    assert arr.shape == (len(span), 2)
    assert arr[0, 0] == span[0].orth
    assert arr[0, 1] == len(span[0])


def test_span_as_doc(doc):
    span = doc[4:10]
    span_doc = span.as_doc()
    assert span.text == span_doc.text.strip()
    assert isinstance(span_doc, doc.__class__)
    assert span_doc is not doc
    assert span_doc[0].idx == 0


def test_span_as_doc_user_data(doc):
    """Test that the user_data can be preserved (but not by default). """
    my_key = "my_info"
    my_value = 342
    doc.user_data[my_key] = my_value

    span = doc[4:10]
    span_doc_with = span.as_doc(copy_user_data=True)
    span_doc_without = span.as_doc()

    assert doc.user_data.get(my_key, None) is my_value
    assert span_doc_with.user_data.get(my_key, None) is my_value
    assert span_doc_without.user_data.get(my_key, None) is None


def test_span_string_label_kb_id(doc):
    span = Span(doc, 0, 1, label="hello", kb_id="Q342")
    assert span.label_ == "hello"
    assert span.label == doc.vocab.strings["hello"]
    assert span.kb_id_ == "Q342"
    assert span.kb_id == doc.vocab.strings["Q342"]


def test_span_label_readonly(doc):
    span = Span(doc, 0, 1)
    with pytest.raises(NotImplementedError):
        span.label_ = "hello"


def test_span_kb_id_readonly(doc):
    span = Span(doc, 0, 1)
    with pytest.raises(NotImplementedError):
        span.kb_id_ = "Q342"


def test_span_ents_property(doc):
    """Test span.ents for the """
    doc.ents = [
        (doc.vocab.strings["PRODUCT"], 0, 1),
        (doc.vocab.strings["PRODUCT"], 7, 8),
        (doc.vocab.strings["PRODUCT"], 11, 14),
    ]
    assert len(list(doc.ents)) == 3
    sentences = list(doc.sents)
    assert len(sentences) == 3
    assert len(sentences[0].ents) == 1
    # First sentence, also tests start of sentence
    assert sentences[0].ents[0].text == "This"
    assert sentences[0].ents[0].label_ == "PRODUCT"
    assert sentences[0].ents[0].start == 0
    assert sentences[0].ents[0].end == 1
    # Second sentence
    assert len(sentences[1].ents) == 1
    assert sentences[1].ents[0].text == "another"
    assert sentences[1].ents[0].label_ == "PRODUCT"
    assert sentences[1].ents[0].start == 7
    assert sentences[1].ents[0].end == 8
    # Third sentence ents, Also tests end of sentence
    assert sentences[2].ents[0].text == "a third ."
    assert sentences[2].ents[0].label_ == "PRODUCT"
    assert sentences[2].ents[0].start == 11
    assert sentences[2].ents[0].end == 14


def test_filter_spans(doc):
    # Test filtering duplicates
    spans = [doc[1:4], doc[6:8], doc[1:4], doc[10:14]]
    filtered = filter_spans(spans)
    assert len(filtered) == 3
    assert filtered[0].start == 1 and filtered[0].end == 4
    assert filtered[1].start == 6 and filtered[1].end == 8
    assert filtered[2].start == 10 and filtered[2].end == 14
    # Test filtering overlaps with longest preference
    spans = [doc[1:4], doc[1:3], doc[5:10], doc[7:9], doc[1:4]]
    filtered = filter_spans(spans)
    assert len(filtered) == 2
    assert len(filtered[0]) == 3
    assert len(filtered[1]) == 5
    assert filtered[0].start == 1 and filtered[0].end == 4
    assert filtered[1].start == 5 and filtered[1].end == 10
    # Test filtering overlaps with earlier preference for identical length
    spans = [doc[1:4], doc[2:5], doc[5:10], doc[7:9], doc[1:4]]
    filtered = filter_spans(spans)
    assert len(filtered) == 2
    assert len(filtered[0]) == 3
    assert len(filtered[1]) == 5
    assert filtered[0].start == 1 and filtered[0].end == 4
    assert filtered[1].start == 5 and filtered[1].end == 10


def test_span_eq_hash(doc, doc_not_parsed):
    assert doc[0:2] == doc[0:2]
    assert doc[0:2] != doc[1:3]
    assert doc[0:2] != doc_not_parsed[0:2]
    assert hash(doc[0:2]) == hash(doc[0:2])
    assert hash(doc[0:2]) != hash(doc[1:3])
    assert hash(doc[0:2]) != hash(doc_not_parsed[0:2])


def test_span_boundaries(doc):
    start = 1
    end = 5
    span = doc[start:end]
    for i in range(start, end):
        assert span[i - start] == doc[i]
    with pytest.raises(IndexError):
<<<<<<< HEAD
        _ = span[-5]
    with pytest.raises(IndexError):
        _ = span[5]
=======
        span[-5]
    with pytest.raises(IndexError):
        span[5]
>>>>>>> 0426ba17
<|MERGE_RESOLUTION|>--- conflicted
+++ resolved
@@ -169,19 +169,25 @@
     assert span1.end_char == span2.end_char
     assert span2.label_ == "GPE"
 
-    span2 = doc.char_span(span1.start_char, span1.end_char, label="GPE", alignment_mode="strict")
+    span2 = doc.char_span(
+        span1.start_char, span1.end_char, label="GPE", alignment_mode="strict"
+    )
     assert span1.start_char == span2.start_char
     assert span1.end_char == span2.end_char
     assert span2.label_ == "GPE"
 
     # alignment mode "contract"
-    span2 = doc.char_span(span1.start_char - 3, span1.end_char, label="GPE", alignment_mode="contract")
+    span2 = doc.char_span(
+        span1.start_char - 3, span1.end_char, label="GPE", alignment_mode="contract"
+    )
     assert span1.start_char == span2.start_char
     assert span1.end_char == span2.end_char
     assert span2.label_ == "GPE"
 
     # alignment mode "expand"
-    span2 = doc.char_span(span1.start_char + 1, span1.end_char, label="GPE", alignment_mode="expand")
+    span2 = doc.char_span(
+        span1.start_char + 1, span1.end_char, label="GPE", alignment_mode="expand"
+    )
     assert span1.start_char == span2.start_char
     assert span1.end_char == span2.end_char
     assert span2.label_ == "GPE"
@@ -310,12 +316,6 @@
     for i in range(start, end):
         assert span[i - start] == doc[i]
     with pytest.raises(IndexError):
-<<<<<<< HEAD
-        _ = span[-5]
-    with pytest.raises(IndexError):
-        _ = span[5]
-=======
         span[-5]
     with pytest.raises(IndexError):
-        span[5]
->>>>>>> 0426ba17
+        span[5]