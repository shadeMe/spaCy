cimport numpy as np
from cython.operator cimport dereference as deref
from libcpp.set cimport set as cppset

import functools
import numpy
import srsly
<<<<<<< HEAD
import warnings
from thinc.neural.util import get_array_module
from thinc.neural._classes.model import Model
=======
from thinc.api import get_array_module, get_current_ops
>>>>>>> e6c4c1a5

from .strings cimport StringStore

from .strings import get_string_id
from .errors import Errors
from . import util


def unpickle_vectors(bytes_data):
    return Vectors().from_bytes(bytes_data)


class GlobalRegistry(object):
    """Global store of vectors, to avoid repeatedly loading the data."""
    data = {}

    @classmethod
    def register(cls, name, data):
        cls.data[name] = data
        return functools.partial(cls.get, name)

    @classmethod
    def get(cls, name):
        return cls.data[name]


cdef class Vectors:
    """Store, save and load word vectors.

    Vectors data is kept in the vectors.data attribute, which should be an
    instance of numpy.ndarray (for CPU vectors) or cupy.ndarray
    (for GPU vectors). `vectors.key2row` is a dictionary mapping word hashes to
    rows in the vectors.data table.

    Multiple keys can be mapped to the same vector, and not all of the rows in
    the table need to be assigned - so len(list(vectors.keys())) may be
    greater or smaller than vectors.shape[0].

    DOCS: https://spacy.io/api/vectors
    """
    cdef public object name
    cdef public object data
    cdef public object key2row
    cdef cppset[int] _unset

    def __init__(self, *, shape=None, data=None, keys=None, name=None):
        """Create a new vector store.

        shape (tuple): Size of the table, as (# entries, # columns)
        data (numpy.ndarray): The vector data.
        keys (iterable): A sequence of keys, aligned with the data.
        name (unicode): A name to identify the vectors table.
        RETURNS (Vectors): The newly created object.

        DOCS: https://spacy.io/api/vectors#init
        """
        self.name = name
        if data is None:
            if shape is None:
                shape = (0,0)
            data = numpy.zeros(shape, dtype="f")
        self.data = data
        self.key2row = {}
        if self.data is not None:
            self._unset = cppset[int]({i for i in range(self.data.shape[0])})
        else:
            self._unset = cppset[int]()
        if keys is not None:
            for i, key in enumerate(keys):
                self.add(key, row=i)

    @property
    def shape(self):
        """Get `(rows, dims)` tuples of number of rows and number of dimensions
        in the vector table.

        RETURNS (tuple): A `(rows, dims)` pair.

        DOCS: https://spacy.io/api/vectors#shape
        """
        return self.data.shape

    @property
    def size(self):
        """The vector size i,e. rows * dims.

        RETURNS (int): The vector size.

        DOCS: https://spacy.io/api/vectors#size
        """
        return self.data.shape[0] * self.data.shape[1]

    @property
    def is_full(self):
        """Whether the vectors table is full.

        RETURNS (bool): `True` if no slots are available for new keys.

        DOCS: https://spacy.io/api/vectors#is_full
        """
        return self._unset.size() == 0

    @property
    def n_keys(self):
        """Get the number of keys in the table. Note that this is the number
        of all keys, not just unique vectors.

        RETURNS (int): The number of keys in the table.

        DOCS: https://spacy.io/api/vectors#n_keys
        """
        return len(self.key2row)

    def __reduce__(self):
        return (unpickle_vectors, (self.to_bytes(),))

    def __getitem__(self, key):
        """Get a vector by key. If the key is not found, a KeyError is raised.

        key (int): The key to get the vector for.
        RETURNS (ndarray): The vector for the key.

        DOCS: https://spacy.io/api/vectors#getitem
        """
        i = self.key2row[key]
        if i is None:
            raise KeyError(Errors.E058.format(key=key))
        else:
            return self.data[i]

    def __setitem__(self, key, vector):
        """Set a vector for the given key.

        key (int): The key to set the vector for.
        vector (ndarray): The vector to set.

        DOCS: https://spacy.io/api/vectors#setitem
        """
        i = self.key2row[key]
        self.data[i] = vector
        if self._unset.count(i):
            self._unset.erase(self._unset.find(i))

    def __iter__(self):
        """Iterate over the keys in the table.

        YIELDS (int): A key in the table.

        DOCS: https://spacy.io/api/vectors#iter
        """
        yield from self.key2row

    def __len__(self):
        """Return the number of vectors in the table.

        RETURNS (int): The number of vectors in the data.

        DOCS: https://spacy.io/api/vectors#len
        """
        return self.data.shape[0]

    def __contains__(self, key):
        """Check whether a key has been mapped to a vector entry in the table.

        key (int): The key to check.
        RETURNS (bool): Whether the key has a vector entry.

        DOCS: https://spacy.io/api/vectors#contains
        """
        return key in self.key2row

    def resize(self, shape, inplace=False):
        """Resize the underlying vectors array. If inplace=True, the memory
        is reallocated. This may cause other references to the data to become
        invalid, so only use inplace=True if you're sure that's what you want.

        If the number of vectors is reduced, keys mapped to rows that have been
        deleted are removed. These removed items are returned as a list of
        `(key, row)` tuples.

        shape (tuple): A `(rows, dims)` tuple.
        inplace (bool): Reallocate the memory.
        RETURNS (list): The removed items as a list of `(key, row)` tuples.

        DOCS: https://spacy.io/api/vectors#resize
        """
        xp = get_array_module(self.data)
        if inplace:
            if shape[1] != self.data.shape[1]:
                raise ValueError(Errors.E193.format(new_dim=shape[1], curr_dim=self.data.shape[1]))
            if xp == numpy:
                self.data.resize(shape, refcheck=False)
            else:
                raise ValueError(Errors.E192)
        else:
            resized_array = xp.zeros(shape, dtype=self.data.dtype)
            copy_shape = (min(shape[0], self.data.shape[0]), min(shape[1], self.data.shape[1]))
            resized_array[:copy_shape[0], :copy_shape[1]] = self.data[:copy_shape[0], :copy_shape[1]]
            self.data = resized_array
        self._sync_unset()
        removed_items = []
        for key, row in list(self.key2row.items()):
            if row >= shape[0]:
                self.key2row.pop(key)
                removed_items.append((key, row))
        return removed_items

    def keys(self):
        """RETURNS (iterable): A sequence of keys in the table."""
        return self.key2row.keys()

    def values(self):
        """Iterate over vectors that have been assigned to at least one key.

        Note that some vectors may be unassigned, so the number of vectors
        returned may be less than the length of the vectors table.

        YIELDS (ndarray): A vector in the table.

        DOCS: https://spacy.io/api/vectors#values
        """
        for row, vector in enumerate(range(self.data.shape[0])):
            if not self._unset.count(row):
                yield vector

    def items(self):
        """Iterate over `(key, vector)` pairs.

        YIELDS (tuple): A key/vector pair.

        DOCS: https://spacy.io/api/vectors#items
        """
        for key, row in self.key2row.items():
            yield key, self.data[row]

    def find(self, *, key=None, keys=None, row=None, rows=None):
        """Look up one or more keys by row, or vice versa.

        key (unicode / int): Find the row that the given key points to.
            Returns int, -1 if missing.
        keys (iterable): Find rows that the keys point to.
            Returns ndarray.
        row (int): Find the first key that points to the row.
            Returns int.
        rows (iterable): Find the keys that point to the rows.
            Returns ndarray.
        RETURNS: The requested key, keys, row or rows.
        """
        if sum(arg is None for arg in (key, keys, row, rows)) != 3:
            bad_kwargs = {"key": key, "keys": keys, "row": row, "rows": rows}
            raise ValueError(Errors.E059.format(kwargs=bad_kwargs))
        xp = get_array_module(self.data)
        if key is not None:
            key = get_string_id(key)
            return self.key2row.get(key, -1)
        elif keys is not None:
            keys = [get_string_id(key) for key in keys]
            rows = [self.key2row.get(key, -1.) for key in keys]
            return xp.asarray(rows, dtype="i")
        else:
            row2key = {row: key for key, row in self.key2row.items()}
            if row is not None:
                return row2key[row]
            else:
                results = [row2key[row] for row in rows]
                return xp.asarray(results, dtype="uint64")

    def add(self, key, *, vector=None, row=None):
        """Add a key to the table. Keys can be mapped to an existing vector
        by setting `row`, or a new vector can be added.

        key (int): The key to add.
        vector (ndarray / None): A vector to add for the key.
        row (int / None): The row number of a vector to map the key to.
        RETURNS (int): The row the vector was added to.

        DOCS: https://spacy.io/api/vectors#add
        """
        # use int for all keys and rows in key2row for more efficient access
        # and serialization
        key = int(get_string_id(key))
        if row is not None:
            row = int(row)
        if row is None and key in self.key2row:
            row = self.key2row[key]
        elif row is None:
            if self.is_full:
                raise ValueError(Errors.E060.format(rows=self.data.shape[0],
                                                    cols=self.data.shape[1]))
            row = deref(self._unset.begin())
        if row < self.data.shape[0]:
            self.key2row[key] = row
        else:
            raise ValueError(Errors.E197.format(row=row, key=key))
        if vector is not None:
            self.data[row] = vector
        if self._unset.count(row):
            self._unset.erase(self._unset.find(row))
        return row

    def most_similar(self, queries, *, batch_size=1024, n=1, sort=True):
        """For each of the given vectors, find the n most similar entries
        to it, by cosine.

        Queries are by vector. Results are returned as a `(keys, best_rows,
        scores)` tuple. If `queries` is large, the calculations are performed in
        chunks, to avoid consuming too much memory. You can set the `batch_size`
        to control the size/space trade-off during the calculations.

        queries (ndarray): An array with one or more vectors.
        batch_size (int): The batch size to use.
        n (int): The number of entries to return for each query.
        sort (bool): Whether to sort the n entries returned by score.
        RETURNS (tuple): The most similar entries as a `(keys, best_rows, scores)`
            tuple.
        """
        filled = sorted(list({row for row in self.key2row.values()}))
        if len(filled) < n:
            raise ValueError(Errors.E198.format(n=n, n_rows=len(filled)))
        xp = get_array_module(self.data)

        norms = xp.linalg.norm(self.data[filled], axis=1, keepdims=True)
        norms[norms == 0] = 1
        vectors = self.data[filled] / norms

        best_rows = xp.zeros((queries.shape[0], n), dtype='i')
        scores = xp.zeros((queries.shape[0], n), dtype='f')
        # Work in batches, to avoid memory problems.
        for i in range(0, queries.shape[0], batch_size):
            batch = queries[i : i+batch_size]
            batch_norms = xp.linalg.norm(batch, axis=1, keepdims=True)
            batch_norms[batch_norms == 0] = 1
            batch /= batch_norms
            # batch   e.g. (1024, 300)
            # vectors e.g. (10000, 300)
            # sims    e.g. (1024, 10000)
            sims = xp.dot(batch, vectors.T)
            best_rows[i:i+batch_size] = xp.argpartition(sims, -n, axis=1)[:,-n:]
            scores[i:i+batch_size] = xp.partition(sims, -n, axis=1)[:,-n:]

            if sort and n >= 2:
                sorted_index = xp.arange(scores.shape[0])[:,None][i:i+batch_size],xp.argsort(scores[i:i+batch_size], axis=1)[:,::-1]
                scores[i:i+batch_size] = scores[sorted_index]
                best_rows[i:i+batch_size] = best_rows[sorted_index]
<<<<<<< HEAD
        
        for i, j in numpy.ndindex(best_rows.shape):
            best_rows[i, j] = filled[best_rows[i, j]]
=======

        xp = get_array_module(self.data)
>>>>>>> e6c4c1a5
        # Round values really close to 1 or -1
        scores = xp.around(scores, decimals=4, out=scores)
        # Account for numerical error we want to return in range -1, 1
        scores = xp.clip(scores, a_min=-1, a_max=1, out=scores)
        row2key = {row: key for key, row in self.key2row.items()}
        keys = xp.asarray(
            [[row2key[row] for row in best_rows[i] if row in row2key]
                    for i in range(len(queries)) ], dtype="uint64")
        return (keys, best_rows, scores)

    def to_disk(self, path, **kwargs):
        """Save the current state to a directory.

        path (unicode / Path): A path to a directory, which will be created if
            it doesn't exists.

        DOCS: https://spacy.io/api/vectors#to_disk
        """
        xp = get_array_module(self.data)
        if xp is numpy:
            save_array = lambda arr, file_: xp.save(file_, arr, allow_pickle=False)
        else:
            save_array = lambda arr, file_: xp.save(file_, arr)
        serializers = {
            "vectors": lambda p: save_array(self.data, p.open("wb")),
            "key2row": lambda p: srsly.write_msgpack(p, self.key2row)
        }
        return util.to_disk(path, serializers, [])

    def from_disk(self, path, **kwargs):
        """Loads state from a directory. Modifies the object in place and
        returns it.

        path (unicode / Path): Directory path, string or Path-like object.
        RETURNS (Vectors): The modified object.

        DOCS: https://spacy.io/api/vectors#from_disk
        """
        def load_key2row(path):
            if path.exists():
                self.key2row = srsly.read_msgpack(path)
            for key, row in self.key2row.items():
                if self._unset.count(row):
                    self._unset.erase(self._unset.find(row))

        def load_keys(path):
            if path.exists():
                keys = numpy.load(str(path))
                for i, key in enumerate(keys):
                    self.add(key, row=i)

        def load_vectors(path):
            ops = get_current_ops()
            if path.exists():
                self.data = ops.xp.load(str(path))

        serializers = {
            "key2row": load_key2row,
            "keys": load_keys,
            "vectors": load_vectors,
        }
        util.from_disk(path, serializers, [])
        self._sync_unset()
        return self

    def to_bytes(self, **kwargs):
        """Serialize the current state to a binary string.

        exclude (list): String names of serialization fields to exclude.
        RETURNS (bytes): The serialized form of the `Vectors` object.

        DOCS: https://spacy.io/api/vectors#to_bytes
        """
        def serialize_weights():
            if hasattr(self.data, "to_bytes"):
                return self.data.to_bytes()
            else:
                return srsly.msgpack_dumps(self.data)

        serializers = {
            "key2row": lambda: srsly.msgpack_dumps(self.key2row),
            "vectors": serialize_weights
        }
        return util.to_bytes(serializers, [])

    def from_bytes(self, data, **kwargs):
        """Load state from a binary string.

        data (bytes): The data to load from.
        exclude (list): String names of serialization fields to exclude.
        RETURNS (Vectors): The `Vectors` object.

        DOCS: https://spacy.io/api/vectors#from_bytes
        """
        def deserialize_weights(b):
            if hasattr(self.data, "from_bytes"):
                self.data.from_bytes()
            else:
                self.data = srsly.msgpack_loads(b)

        deserializers = {
            "key2row": lambda b: self.key2row.update(srsly.msgpack_loads(b)),
            "vectors": deserialize_weights
        }
        util.from_bytes(data, deserializers, [])
        self._sync_unset()
        return self

    def _sync_unset(self):
        filled = {row for row in self.key2row.values()}
        self._unset = cppset[int]({row for row in range(self.data.shape[0]) if row not in filled})<|MERGE_RESOLUTION|>--- conflicted
+++ resolved
@@ -5,13 +5,7 @@
 import functools
 import numpy
 import srsly
-<<<<<<< HEAD
-import warnings
-from thinc.neural.util import get_array_module
-from thinc.neural._classes.model import Model
-=======
 from thinc.api import get_array_module, get_current_ops
->>>>>>> e6c4c1a5
 
 from .strings cimport StringStore
 
@@ -356,14 +350,9 @@
                 sorted_index = xp.arange(scores.shape[0])[:,None][i:i+batch_size],xp.argsort(scores[i:i+batch_size], axis=1)[:,::-1]
                 scores[i:i+batch_size] = scores[sorted_index]
                 best_rows[i:i+batch_size] = best_rows[sorted_index]
-<<<<<<< HEAD
-        
+
         for i, j in numpy.ndindex(best_rows.shape):
             best_rows[i, j] = filled[best_rows[i, j]]
-=======
-
-        xp = get_array_module(self.data)
->>>>>>> e6c4c1a5
         # Round values really close to 1 or -1
         scores = xp.around(scores, decimals=4, out=scores)
         # Account for numerical error we want to return in range -1, 1
