--- conflicted
+++ resolved
@@ -290,10 +290,6 @@
         # opt-in explicitly. If they want it, they can always enable it.
         if not analytics:
             run_command(["dvc", "config", "core.analytics", "false"])
-<<<<<<< HEAD
-    config = load_project_config(project_dir)
-    setup_check_dvc(project_dir, config)
-=======
         # Remove unused and confusing plot templates from .dvc directory
         # TODO: maybe we shouldn't do this, but it's otherwise super confusing
         # once you commit your changes via Git and it creates a bunch of files
@@ -303,7 +299,6 @@
             shutil.rmtree(str(plots_dir))
         config = load_project_config(project_dir)
         setup_check_dvc(project_dir, config)
->>>>>>> 85ed5730
 
 
 def project_assets(project_dir: Path) -> None:
