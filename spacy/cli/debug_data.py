--- conflicted
+++ resolved
@@ -88,21 +88,12 @@
         sys.exit(1)
     msg.good("Corpus is loadable")
 
-<<<<<<< HEAD
-    # Create all gold data here to avoid iterating over the train_docs constantly
-    gold_train_data = _compile_gold(train_docs, pipeline, nlp)
-    gold_train_unpreprocessed_data = _compile_gold(
-        train_docs_unpreprocessed, pipeline, nlp
-    )
-    gold_dev_data = _compile_gold(dev_docs, pipeline, nlp)
-=======
     # Create all gold data here to avoid iterating over the train_dataset constantly
-    gold_train_data = _compile_gold(train_dataset, pipeline)
+    gold_train_data = _compile_gold(train_dataset, pipeline, nlp)
     gold_train_unpreprocessed_data = _compile_gold(
         train_dataset_unpreprocessed, pipeline
     )
-    gold_dev_data = _compile_gold(dev_dataset, pipeline)
->>>>>>> e6c4c1a5
+    gold_dev_data = _compile_gold(dev_dataset, pipeline, nlp)
 
     train_texts = gold_train_data["texts"]
     dev_texts = gold_dev_data["texts"]
@@ -474,11 +465,7 @@
     )
 
 
-<<<<<<< HEAD
-def _compile_gold(train_docs, pipeline, nlp):
-=======
-def _compile_gold(examples, pipeline):
->>>>>>> e6c4c1a5
+def _compile_gold(examples, pipeline, nlp):
     data = {
         "ner": Counter(),
         "cats": Counter(),
@@ -558,19 +545,11 @@
 
 def _get_examples_without_label(data, label):
     count = 0
-<<<<<<< HEAD
-    for doc, gold in data:
-        labels = [
-            label.split("-")[1]
-            for label in gold.ner
-            if label is not None and label not in ("O", "-")
-=======
     for ex in data:
         labels = [
             label.split("-")[1]
             for label in ex.gold.ner
             if label not in ("O", "-", None)
->>>>>>> e6c4c1a5
         ]
         if label not in labels:
             count += 1
