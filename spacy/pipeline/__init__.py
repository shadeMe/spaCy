--- conflicted
+++ resolved
@@ -1,15 +1,7 @@
 # coding: utf8
 from __future__ import unicode_literals
 
-<<<<<<< HEAD
-from .pipes import Tagger, DependencyParser, EntityRecognizer  # noqa
-from .pipes import TextCategorizer, Tensorizer, Pipe  # noqa
-from .morphologizer import Morphologizer
-from .entityruler import EntityRuler  # noqa
-from .hooks import SentenceSegmenter, SimilarityHook  # noqa
-from .functions import merge_entities, merge_noun_chunks, merge_subtokens  # noqa
-=======
-from .pipes import Tagger, DependencyParser, EntityRecognizer
+from .pipes import Tagger, DependencyParser, EntityRecognizer, Morphologizer
 from .pipes import TextCategorizer, Tensorizer, Pipe
 from .entityruler import EntityRuler
 from .hooks import SentenceSegmenter, SimilarityHook
@@ -28,5 +20,4 @@
     "merge_entities",
     "merge_noun_chunks",
     "merge_subtokens",
-]
->>>>>>> 296446a1
+]