--- conflicted
+++ resolved
@@ -5,16 +5,12 @@
     "cymem>=2.0.2,<2.1.0",
     "preshed>=3.0.2,<3.1.0",
     "murmurhash>=0.28.0,<1.1.0",
-<<<<<<< HEAD
     "thinc>=8.0.0rc0,<8.1.0",
     "blis>=0.4.0,<0.8.0",
-    "pathy"
-=======
-    "thinc>=7.4.1,<7.5.0",
+    "pathy",
     "numpy==1.15.0; python_version<='3.7'",
     "numpy==1.17.3; python_version=='3.8'",
     "numpy==1.19.3; python_version=='3.9'",
     "numpy; python_version>='3.10'",
->>>>>>> fe900991
 ]
 build-backend = "setuptools.build_meta"