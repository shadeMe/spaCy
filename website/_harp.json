--- conflicted
+++ resolved
@@ -2,13 +2,6 @@
     "globals": {
         "title": "spaCy.io",
         "description": "spaCy is a free open-source library featuring state-of-the-art speed and accuracy and a powerful Python API.",
-<<<<<<< HEAD
-
-        "SITENAME": "spaCy",
-        "SLOGAN": "Industrial-strength Natural Language Processing",
-        "SITE_URL": "https://spacy.io",
-        "EMAIL": "contact@explosion.ai",
-=======
         "url": "https://spacy.io",
         "email": "contact@spacy.io",
         "company": "spaCy.io",
@@ -16,13 +9,6 @@
         "navigation": { "Docs": "docs", "Demos": "demos", "Blog": "blog" },
         "profiles": { "twitter": "spacy_io", "github": "spacy-io", "reddit": "spacynlp", "medium": "spacy" },
         "google_analytics": "UA-58931649-1",
->>>>>>> 818dc83e
-
-        "COMPANY": "Explosion AI",
-        "COMPANY_URL": "https://explosion.ai",
-        "DEMOS_URL": "https://demos.explosion.ai",
-
-<<<<<<< HEAD
         "SOCIAL": {
             "twitter": "spacy_io",
             "github": "explosion",
@@ -36,7 +22,6 @@
         "SPACY_VERSION": "0.101.0",
         "SPACY_STARS": "2300",
         "GITHUB": { "user": "explosion", "repo": "spacy" }
-=======
         "spacy_version": "0.101.0",
         "spacy_stars": "2100",
         "github_settings": { "user": "spacy-io", "repo": "spacy" },
@@ -70,6 +55,5 @@
                 }
             }
         }
->>>>>>> 818dc83e
     }
 }