---
title: Training Models
next: /usage/projects
menu:
  - ['Introduction', 'basics']
  - ['Quickstart', 'quickstart']
  - ['Config System', 'config']
  - ['Custom Functions', 'custom-functions']
  - ['Transfer Learning', 'transfer-learning']
  - ['Parallel Training', 'parallel-training']
  - ['Internal API', 'api']
---

## Introduction to training models {#basics hidden="true"}

import Training101 from 'usage/101/\_training.md'

<Training101 />

<Infobox title="Tip: Try the Prodigy annotation tool">

[![Prodigy: Radically efficient machine teaching](../images/prodigy.jpg)](https://prodi.gy)

If you need to label a lot of data, check out [Prodigy](https://prodi.gy), a
new, active learning-powered annotation tool we've developed. Prodigy is fast
and extensible, and comes with a modern **web application** that helps you
collect training data faster. It integrates seamlessly with spaCy, pre-selects
the **most relevant examples** for annotation, and lets you train and evaluate
ready-to-use spaCy models.

</Infobox>

## Quickstart {#quickstart tag="new"}

The recommended way to train your spaCy models is via the
[`spacy train`](/api/cli#train) command on the command line. It only needs a
single [`config.cfg`](#config) **configuration file** that includes all settings
and hyperparameters. You can optionally [overwritten](#config-overrides)
settings on the command line, and load in a Python file to register
[custom functions](#custom-code) and architectures. This quickstart widget helps
you generate a starter config with the **recommended settings** for your
specific use case. It's also available in spaCy as the
[`init config`](/api/cli#init-config) command.

> #### Instructions: widget
>
> 1. Select your requirements and settings.
> 2. Use the buttons at the bottom to save the result to your clipboard or a
>    file `base_config.cfg`.
> 3. Run [`init fill-config`](/api/cli#init-fill-config) to create a full
>    config.
> 4. Run [`train`](/api/cli#train) with your config and data.
>
> #### Instructions: CLI
>
> 1. Run the [`init config`](/api/cli#init-config) command and specify your
>    requirements and settings as CLI arguments.
> 2. Run [`train`](/api/cli#train) with the exported config and data.

import QuickstartTraining from 'widgets/quickstart-training.js'

<QuickstartTraining download="base_config.cfg" />

After you've saved the starter config to a file `base_config.cfg`, you can use
the [`init fill-config`](/api/cli#init-fill-config) command to fill in the
remaining defaults. Training configs should always be **complete and without
hidden defaults**, to keep your experiments reproducible.

```cli
$ python -m spacy init fill-config base_config.cfg config.cfg
```

> #### Tip: Debug your data
>
> The [`debug data` command](/api/cli#debug-data) lets you analyze and validate
> your training and development data, get useful stats, and find problems like
> invalid entity annotations, cyclic dependencies, low data labels and more.
>
> ```cli
> $ python -m spacy debug data config.cfg
> ```

Instead of exporting your starter config from the quickstart widget and
auto-filling it, you can also use the [`init config`](/api/cli#init-config)
command and specify your requirement and settings and CLI arguments. You can now
add your data and run [`train`](/api/cli#train) with your config. See the
[`convert`](/api/cli#convert) command for details on how to convert your data to
spaCy's binary `.spacy` format. You can either include the data paths in the
`[paths]` section of your config, or pass them in via the command line.

```cli
$ python -m spacy train config.cfg --output ./output --paths.train ./train.spacy --paths.dev ./dev.spacy
```

<!-- TODO:
<Project id="some_example_project">

The easiest way to get started with an end-to-end training process is to clone a
[project](/usage/projects) template. Projects let you manage multi-step
workflows, from data preprocessing to training and packaging your model.

</Project>
-->

## Training config {#config}

> #### Migration from spaCy v2.x
>
> TODO: once we have an answer for how to update the training command
> (`spacy migrate`?), add details here

Training config files include all **settings and hyperparameters** for training
your model. Instead of providing lots of arguments on the command line, you only
need to pass your `config.cfg` file to [`spacy train`](/api/cli#train). Under
the hood, the training config uses the
[configuration system](https://thinc.ai/docs/usage-config) provided by our
machine learning library [Thinc](https://thinc.ai). This also makes it easy to
integrate custom models and architectures, written in your framework of choice.
Some of the main advantages and features of spaCy's training config are:

- **Structured sections.** The config is grouped into sections, and nested
  sections are defined using the `.` notation. For example, `[components.ner]`
  defines the settings for the pipeline's named entity recognizer. The config
  can be loaded as a Python dict.
- **References to registered functions.** Sections can refer to registered
  functions like [model architectures](/api/architectures),
  [optimizers](https://thinc.ai/docs/api-optimizers) or
  [schedules](https://thinc.ai/docs/api-schedules) and define arguments that are
  passed into them. You can also register your own functions to define
  [custom architectures](#custom-functions), reference them in your config and
  tweak their parameters.
- **Interpolation.** If you have hyperparameters or other settings used by
  multiple components, define them once and reference them as
  [variables](#config-interpolation).
- **Reproducibility with no hidden defaults.** The config file is the "single
  source of truth" and includes all settings.
- **Automated checks and validation.** When you load a config, spaCy checks if
  the settings are complete and if all values have the correct types. This lets
  you catch potential mistakes early. In your custom architectures, you can use
  Python [type hints](https://docs.python.org/3/library/typing.html) to tell the
  config which types of data to expect.

```ini
https://github.com/explosion/spaCy/blob/develop/spacy/default_config.cfg
```

Under the hood, the config is parsed into a dictionary. It's divided into
sections and subsections, indicated by the square brackets and dot notation. For
example, `[training]` is a section and `[training.batch_size]` a subsection.
Subsections can define values, just like a dictionary, or use the `@` syntax to
refer to [registered functions](#config-functions). This allows the config to
not just define static settings, but also construct objects like architectures,
schedules, optimizers or any other custom components. The main top-level
sections of a config file are:

| Section       | Description                                                                                                                                                     |
| ------------- | --------------------------------------------------------------------------------------------------------------------------------------------------------------- |
| `nlp`         | Definition of the `nlp` object, its tokenizer and [processing pipeline](/usage/processing-pipelines) component names.                                           |
| `components`  | Definitions of the [pipeline components](/usage/processing-pipelines) and their models.                                                                         |
| `paths`       | Paths to data and other assets. Re-used across the config as variables, e.g. `${paths:train}`, and can be [overwritten](#config-overrides) on the CLI.          |
| `system`      | Settings related to system and hardware. Re-used across the config as variables, e.g. `${system:seed}`, and can be [overwritten](#config-overrides) on the CLI. |
| `training`    | Settings and controls for the training and evaluation process.                                                                                                  |
| `pretraining` | Optional settings and controls for the [language model pretraining](#pretraining).                                                                              |

<Infobox title="Config format and settings" emoji="📖">

For a full overview of spaCy's config format and settings, see the
[data format documentation](/api/data-formats#config) and
[Thinc's config system docs](https://thinc.ai/usage/config). The settings
available for the different architectures are documented with the
[model architectures API](/api/architectures). See the Thinc documentation for
[optimizers](https://thinc.ai/docs/api-optimizers) and
[schedules](https://thinc.ai/docs/api-schedules).

</Infobox>

### Overwriting config settings on the command line {#config-overrides}

The config system means that you can define all settings **in one place** and in
a consistent format. There are no command-line arguments that need to be set,
and no hidden defaults. However, there can still be scenarios where you may want
to override config settings when you run [`spacy train`](/api/cli#train). This
includes **file paths** to vectors or other resources that shouldn't be
hard-code in a config file, or **system-dependent settings**.

For cases like this, you can set additional command-line options starting with
`--` that correspond to the config section and value to override. For example,
`--paths.train ./corpus/train.spacy` sets the `train` value in the `[paths]`
block.

```cli
$ python -m spacy train config.cfg --paths.train ./corpus/train.spacy --paths.dev ./corpus/dev.spacy --training.batch_size 128
```

Only existing sections and values in the config can be overwritten. At the end
of the training, the final filled `config.cfg` is exported with your model, so
you'll always have a record of the settings that were used, including your
overrides. Overrides are added before [variables](#config-interpolation) are
resolved, by the way – so if you need to use a value in multiple places,
reference it across your config and override it on the CLI once.

### Defining pipeline components {#config-components}

When you train a model, you typically train a
[pipeline](/usage/processing-pipelines) of **one or more components**. The
`[components]` block in the config defines the available pipeline components and
how they should be created – either by a built-in or custom
[factory](/usage/processing-pipelines#built-in), or
[sourced](/usage/processing-pipelines#sourced-components) from an existing
pretrained model. For example, `[components.parser]` defines the component named
`"parser"` in the pipeline. There are different ways you might want to treat
your components during training, and the most common scenarios are:

1. Train a **new component** from scratch on your data.
2. Update an existing **pretrained component** with more examples.
3. Include an existing pretrained component without updating it.
4. Include a non-trainable component, like a rule-based
   [`EntityRuler`](/api/entityruler) or [`Sentencizer`](/api/sentencizer), or a
   fully [custom component](/usage/processing-pipelines#custom-components).

If a component block defines a `factory`, spaCy will look it up in the
[built-in](/usage/processing-pipelines#built-in) or
[custom](/usage/processing-pipelines#custom-components) components and create a
new component from scratch. All settings defined in the config block will be
passed to the component factory as arguments. This lets you configure the model
settings and hyperparameters. If a component block defines a `source`, the
component will be copied over from an existing pretrained model, with its
existing weights. This lets you include an already trained component in your
model pipeline, or update a pretrained components with more data specific to
your use case.

```ini
### config.cfg (excerpt)
[components]

# "parser" and "ner" are sourced from pretrained model
[components.parser]
source = "en_core_web_sm"

[components.ner]
source = "en_core_web_sm"

# "textcat" and "custom" are created blank from built-in / custom factory
[components.textcat]
factory = "textcat"

[components.custom]
factory = "your_custom_factory"
your_custom_setting = true
```

The `pipeline` setting in the `[nlp]` block defines the pipeline components
added to the pipeline, in order. For example, `"parser"` here references
`[components.parser]`. By default, spaCy will **update all components that can
be updated**. Trainable components that are created from scratch are initialized
with random weights. For sourced components, spaCy will keep the existing
weights and [resume training](/api/language#resume_training).

If you don't want a component to be updated, you can **freeze** it by adding it
to the `frozen_components` list in the `[training]` block. Frozen components are
**not updated** during training and are included in the final trained model
as-is.

> #### Note on frozen components
>
> Even though frozen components are not **updated** during training, they will
> still **run** during training and evaluation. This is very important, because
> they may still impact your model's performance – for instance, a sentence
> boundary detector can impact what the parser or entity recognizer considers a
> valid parse. So the evaluation results should always reflect what your model
> will produce at runtime.

```ini
[nlp]
lang = "en"
pipeline = ["parser", "ner", "textcat", "custom"]

[training]
frozen_components = ["parser", "custom"]
```

### Using registered functions {#config-functions}

The training configuration defined in the config file doesn't have to only
consist of static values. Some settings can also be **functions**. For instance,
the `batch_size` can be a number that doesn't change, or a schedule, like a
sequence of compounding values, which has shown to be an effective trick (see
[Smith et al., 2017](https://arxiv.org/abs/1711.00489)).

```ini
### With static value
[training]
batch_size = 128
```

To refer to a function instead, you can make `[training.batch_size]` its own
section and use the `@` syntax specify the function and its arguments – in this
case [`compounding.v1`](https://thinc.ai/docs/api-schedules#compounding) defined
in the [function registry](/api/top-level#registry). All other values defined in
the block are passed to the function as keyword arguments when it's initialized.
You can also use this mechanism to register
[custom implementations and architectures](#custom-functions) and reference them
from your configs.

> #### How the config is resolved
>
> The config file is parsed into a regular dictionary and is resolved and
> validated **bottom-up**. Arguments provided for registered functions are
> checked against the function's signature and type annotations. The return
> value of a registered function can also be passed into another function – for
> instance, a learning rate schedule can be provided as the an argument of an
> optimizer.

```ini
### With registered function
[training.batch_size]
@schedules = "compounding.v1"
start = 100
stop = 1000
compound = 1.001
```

### Using variable interpolation {#config-interpolation}

Another very useful feature of the config system is that it supports variable
interpolation for both **values and sections**. This means that you only need to
define a setting once and can reference it across your config using the
`${section:value}` or `${section.block}` syntax. In this example, the value of
`seed` is reused within the `[training]` block, and the whole block of
`[training.optimizer]` is reused in `[pretraining]` and will become
`pretraining.optimizer`.

> #### Note on syntax
>
> There are two different ways to format your variables, depending on whether
> you want to reference a single value or a block. Values are specified after a
> `:`, while blocks are specified with a `.`:
>
> 1. `${section:value}`, `${section.subsection:value}`
> 2. `${section.block}`, `${section.subsection.block}`

```ini
### config.cfg (excerpt) {highlight="5,18"}
[system]
seed = 0

[training]
seed = ${system:seed}

[training.optimizer]
@optimizers = "Adam.v1"
beta1 = 0.9
beta2 = 0.999
L2_is_weight_decay = true
L2 = 0.01
grad_clip = 1.0
use_averages = false
eps = 1e-8

[pretraining]
optimizer = ${training.optimizer}
```

You can also use variables inside strings. In that case, it works just like
f-strings in Python. If the value of a variable is not a string, it's converted
to a string.

```ini
[paths]
version = 5
root = "/Users/you/data"
train = "${paths:root}/train_${paths:version}.spacy"
# Result: /Users/you/data/train_5.spacy
```

<Infobox title="Tip: Override variables on the CLI" emoji="💡">

If you need to change certain values between training runs, you can define them
once, reference them as variables and then [override](#config-overrides) them on
the CLI. For example, `--paths.root /other/root` will change the value of `root`
in the block `[paths]` and the change will be reflected across all other values
that reference this variable.

</Infobox>

### Model architectures {#model-architectures}

> #### 💡 Model type annotations
>
> In the documentation and code base, you may come across type annotations and
> descriptions of [Thinc](https://thinc.ai) model types, like ~~Model[List[Doc],
> List[Floats2d]]~~. This so-called generic type describes the layer and its
> input and output type – in this case, it takes a list of `Doc` objects as the
> input and list of 2-dimensional arrays of floats as the output. You can read
> more about defining Thinc models [here](https://thinc.ai/docs/usage-models).
> Also see the [type checking](https://thinc.ai/docs/usage-type-checking) for
> how to enable linting in your editor to see live feedback if your inputs and
> outputs don't match.

A **model architecture** is a function that wires up a Thinc
[`Model`](https://thinc.ai/docs/api-model) instance, which you can then use in a
component or as a layer of a larger network. You can use Thinc as a thin
[wrapper around frameworks](https://thinc.ai/docs/usage-frameworks) such as
PyTorch, TensorFlow or MXNet, or you can implement your logic in Thinc
[directly](https://thinc.ai/docs/usage-models).

spaCy's built-in components will never construct their `Model` instances
themselves, so you won't have to subclass the component to change its model
architecture. You can just **update the config** so that it refers to a
different registered function. Once the component has been created, its `Model`
instance has already been assigned, so you cannot change its model architecture.
The architecture is like a recipe for the network, and you can't change the
recipe once the dish has already been prepared. You have to make a new one.
spaCy includes a variety of built-in [architectures](/api/architectures) for
different tasks. For example:

<!-- TODO: select example architectures to showcase -->

| Architecture                                    | Description                                                                                                                                                            |
| ----------------------------------------------- | ---------------------------------------------------------------------------------------------------------------------------------------------------------------------- |
| [HashEmbedCNN](/api/architectures#HashEmbedCNN) | Build spaCy’s “standard” embedding layer, which uses hash embedding with subword features and a CNN with layer-normalized maxout. ~~Model[List[Doc], List[Floats2d]]~~ |

### Metrics, training output and weighted scores {#metrics}

When you train a model using the [`spacy train`](/api/cli#train) command, you'll
see a table showing the metrics after each pass over the data. The available
metrics **depend on the pipeline components**. Pipeline components also define
which scores are shown and how they should be **weighted in the final score**
that decides about the best model.

The `training.score_weights` setting in your `config.cfg` lets you customize the
scores shown in the table and how they should be weighted. In this example, the
labeled dependency accuracy and NER F-score count towards the final score with
40% each and the tagging accuracy makes up the remaining 20%. The tokenization
accuracy and speed are both shown in the table, but not counted towards the
score.

> #### Why do I need score weights?
>
> At the end of your training process, you typically want to select the **best
> model** – but what "best" means depends on the available components and your
> specific use case. For instance, you may prefer a model with higher NER and
> lower POS tagging accuracy over a model with lower NER and higher POS
> accuracy. You can express this preference in the score weights, e.g. by
> assigning `ents_f` (NER F-score) a higher weight.

```ini
[training.score_weights]
dep_las = 0.4
ents_f = 0.4
tag_acc = 0.2
token_acc = 0.0
speed = 0.0
```

The `score_weights` don't _have to_ sum to `1.0` – but it's recommended. When
you generate a config for a given pipeline, the score weights are generated by
combining and normalizing the default score weights of the pipeline components.
The default score weights are defined by each pipeline component via the
`default_score_weights` setting on the
[`@Language.component`](/api/language#component) or
[`@Language.factory`](/api/language#factory). By default, all pipeline
components are weighted equally.

<Accordion title="Understanding the training output and score types" spaced>

| Name                       | Description                                                                                                             |
| -------------------------- | ----------------------------------------------------------------------------------------------------------------------- |
| **Loss**                   | The training loss representing the amount of work left for the optimizer. Should decrease, but usually not to `0`.      |
| **Precision** (P)          | Percentage of predicted annotations that were correct. Should increase.                                                 |
| **Recall** (R)             | Percentage of reference annotations recovered. Should increase.                                                         |
| **F-Score** (F)            | Harmonic mean of precision and recall. Should increase.                                                                 |
| **UAS** / **LAS**          | Unlabeled and labeled attachment score for the dependency parser, i.e. the percentage of correct arcs. Should increase. |
| **Words per second** (WPS) | Prediction speed in words per second. Should stay stable.                                                               |

Note that if the development data has raw text, some of the gold-standard
entities might not align to the predicted tokenization. These tokenization
errors are **excluded from the NER evaluation**. If your tokenization makes it
impossible for the model to predict 50% of your entities, your NER F-score might
still look good.

</Accordion>

## Custom Functions {#custom-functions}

<<<<<<< HEAD
Registered functions in the training config files can refer to built-in
implementations, but you can also plug in fully custom implementations. To do
so, you first write your own implementation of a custom architectures, data
reader or any other functionality, and then register this function with the
correct [registry](/api/top-level#registry). This allows you to plug in models
defined in PyTorch or Tensorflow, make custom modifications to the `nlp` object,
create custom optimizers or schedules, or write a function that streams in data
and preprocesses it on the fly while training.

Each custom function can have any numbers of arguments that should be passed
into them through the config similar as with the built-in functions. If your
function defines **default argument values**, spaCy is able to auto-fill your
config when you run [`init fill-config`](/api/cli#init-fill-config). If you want
to make sure that a given parameter is always explicitely set in the config,
avoid setting a default value for it.
=======
<!-- TODO: intro, should summarise what spaCy v3 can do and that you can now use fully custom implementations, models defined in PyTorch and TF, etc. etc. possibly link to new (not yet created) page on creating models -->
>>>>>>> 63921161

### Training with custom code {#custom-code}

> #### Example
>
> ```cli
> $ python -m spacy train config.cfg --code functions.py
> ```

The [`spacy train`](/api/cli#train) recipe lets you specify an optional argument
`--code` that points to a Python file. The file is imported before training and
allows you to add custom functions and architectures to the function registry
that can then be referenced from your `config.cfg`. This lets you train spaCy
models with custom components, without having to re-implement the whole training
workflow.

#### Example: Modifying the nlp object {#custom-code-nlp-callbacks}

For many use cases, you don't necessarily want to implement the whole `Language`
subclass and language data from scratch – it's often enough to make a few small
modifications, like adjusting the
[tokenization rules](/usage/linguistic-features#native-tokenizer-additions) or
[language defaults](/api/language#defaults) like stop words. The config lets you
provide three optional **callback functions** that give you access to the
language class and `nlp` object at different points of the lifecycle:

| Callback                  | Description                                                                                                                                                                              |
| ------------------------- | ---------------------------------------------------------------------------------------------------------------------------------------------------------------------------------------- |
| `before_creation`         | Called before the `nlp` object is created and receives the language subclass like `English` (not the instance). Useful for writing to the [`Language.Defaults`](/api/language#defaults). |
| `after_creation`          | Called right after the `nlp` object is created, but before the pipeline components are added to the pipeline and receives the `nlp` object. Useful for modifying the tokenizer.          |
| `after_pipeline_creation` | Called right after the pipeline components are created and added and receives the `nlp` object. Useful for modifying pipeline components.                                                |

The `@spacy.registry.callbacks` decorator lets you register your custom function
in the `callbacks` [registry](/api/top-level#registry) under a given name. You
can then reference the function in a config block using the `@callbacks` key. If
a block contains a key starting with an `@`, it's interpreted as a reference to
a function. Because you've registered the function, spaCy knows how to create it
when you reference `"customize_language_data"` in your config. Here's an example
of a callback that runs before the `nlp` object is created and adds a few custom
tokenization rules to the defaults:

> #### config.cfg
>
> ```ini
> [nlp.before_creation]
> @callbacks = "customize_language_data"
> ```

```python
### functions.py {highlight="3,6"}
import spacy

@spacy.registry.callbacks("customize_language_data")
def create_callback():
    def customize_language_data(lang_cls):
        lang_cls.Defaults.suffixes = lang_cls.Defaults.suffixes + (r"-+$",)
        return lang_cls

    return customize_language_data
```

<Infobox variant="warning">

Remember that a registered function should always be a function that spaCy
**calls to create something**. In this case, it **creates a callback** – it's
not the callback itself.

</Infobox>

Any registered function – in this case `create_callback` – can also take
**arguments** that can be **set by the config**. This lets you implement and
keep track of different configurations, without having to hack at your code. You
can choose any arguments that make sense for your use case. In this example,
we're adding the arguments `extra_stop_words` (a list of strings) and `debug`
(boolean) for printing additional info when the function runs.

> #### config.cfg
>
> ```ini
> [nlp.before_creation]
> @callbacks = "customize_language_data"
> extra_stop_words = ["ooh", "aah"]
> debug = true
> ```

```python
### functions.py {highlight="5,8-10"}
from typing import List
import spacy

@spacy.registry.callbacks("customize_language_data")
def create_callback(extra_stop_words: List[str] = [], debug: bool = False):
    def customize_language_data(lang_cls):
        lang_cls.Defaults.suffixes = lang_cls.Defaults.suffixes + (r"-+$",)
        lang_cls.Defaults.stop_words.add(extra_stop_words)
        if debug:
            print("Updated stop words and tokenizer suffixes")
        return lang_cls

    return customize_language_data
```

<Infobox title="Tip: Use Python type hints" emoji="💡">

spaCy's configs are powered by our machine learning library Thinc's
[configuration system](https://thinc.ai/docs/usage-config), which supports
[type hints](https://docs.python.org/3/library/typing.html) and even
[advanced type annotations](https://thinc.ai/docs/usage-config#advanced-types)
using [`pydantic`](https://github.com/samuelcolvin/pydantic). If your registered
function provides type hints, the values that are passed in will be checked
against the expected types. For example, `debug: bool` in the example above will
ensure that the value received as the argument `debug` is a boolean. If the
value can't be coerced into a boolean, spaCy will raise an error.
`debug: pydantic.StrictBool` will force the value to be a boolean and raise an
error if it's not – for instance, if your config defines `1` instead of `true`.

</Infobox>

With your `functions.py` defining additional code and the updated `config.cfg`,
you can now run [`spacy train`](/api/cli#train) and point the argument `--code`
to your Python file. Before loading the config, spaCy will import the
`functions.py` module and your custom functions will be registered.

```cli
$ python -m spacy train config.cfg --output ./output --code ./functions.py
```

#### Example: Custom batch size schedule {#custom-code-schedule}

For example, let's say you've implemented your own batch size schedule to use
during training. The `@spacy.registry.schedules` decorator lets you register
that function in the `schedules` [registry](/api/top-level#registry) and assign
it a string name:

> #### Why the version in the name?
>
> A big benefit of the config system is that it makes your experiments
> reproducible. We recommend versioning the functions you register, especially
> if you expect them to change (like a new model architecture). This way, you
> know that a config referencing `v1` means a different function than a config
> referencing `v2`.

```python
### functions.py
import spacy

@spacy.registry.schedules("my_custom_schedule.v1")
def my_custom_schedule(start: int = 1, factor: int = 1.001):
   while True:
      yield start
      start = start * factor
```

In your config, you can now reference the schedule in the
`[training.batch_size]` block via `@schedules`. If a block contains a key
starting with an `@`, it's interpreted as a reference to a function. All other
settings in the block will be passed to the function as keyword arguments. Keep
in mind that the config shouldn't have any hidden defaults and all arguments on
the functions need to be represented in the config.

```ini
### config.cfg (excerpt)
[training.batch_size]
@schedules = "my_custom_schedule.v1"
start = 2
factor = 1.005
```

#### Example: Custom data reading and batching {#custom-code-readers-batchers}

Some use-cases require **streaming in data** or manipulating datasets on the
fly, rather than generating all data beforehand and storing it to file. Instead
of using the built-in [`Corpus`](/api/corpus) reader, which uses static file
paths, you can create and register a custom function that generates
[`Example`](/api/example) objects. The resulting generator can be infinite. When
using this dataset for training, stopping criteria such as maximum number of
steps, or stopping when the loss does not decrease further, can be used.

In this example we assume a custom function `read_custom_data` which loads or
generates texts with relevant text classification annotations. Then, small
lexical variations of the input text are created before generating the final
[`Example`](/api/example) objects. The `@spacy.registry.readers` decorator lets
you register the function creating the custom reader in the `readers`
[registry](/api/top-level#registry) and assign it a string name, so it can be
used in your config. All arguments on the registered function become available
as **config settings** – in this case, `source`.

> #### config.cfg
>
> ```ini
> [training.train_corpus]
> @readers = "corpus_variants.v1"
> source = "s3://your_bucket/path/data.csv"
> ```

```python
### functions.py {highlight="7-8"}
from typing import Callable, Iterator, List
import spacy
from spacy.gold import Example
from spacy.language import Language
import random

@spacy.registry.readers("corpus_variants.v1")
def stream_data(source: str) -> Callable[[Language], Iterator[Example]]:
    def generate_stream(nlp):
        for text, cats in read_custom_data(source):
            # Create a random variant of the example text
            i = random.randint(0, len(text) - 1)
            variant = text[:i] + text[i].upper() + text[i + 1:]
            doc = nlp.make_doc(variant)
            example = Example.from_dict(doc, {"cats": cats})
            yield example

    return generate_stream
```

<Infobox variant="warning">

Remember that a registered function should always be a function that spaCy
**calls to create something**. In this case, it **creates the reader function**
– it's not the reader itself.

</Infobox>

We can also customize the **batching strategy** by registering a new batcher
function in the `batchers` [registry](/api/top-level#registry). A batcher turns
a stream of items into a stream of batches. spaCy has several useful built-in
[batching strategies](/api/top-level#batchers) with customizable sizes, but it's
also easy to implement your own. For instance, the following function takes the
stream of generated [`Example`](/api/example) objects, and removes those which
have the exact same underlying raw text, to avoid duplicates within each batch.
Note that in a more realistic implementation, you'd also want to check whether
the annotations are exactly the same.

> #### config.cfg
>
> ```ini
> [training.batcher]
> @batchers = "filtering_batch.v1"
> size = 150
> ```

```python
### functions.py
from typing import Callable, Iterable, Iterator, List
import spacy
from spacy.gold import Example

@spacy.registry.batchers("filtering_batch.v1")
def filter_batch(size: int) -> Callable[[Iterable[Example]], Iterator[List[Example]]]:
    def create_filtered_batches(examples):
        batch = []
        for eg in examples:
            # Remove duplicate examples with the same text from batch
            if eg.text not in [x.text for x in batch]:
                batch.append(eg)
            if len(batch) == size:
                yield batch
                batch = []

    return create_filtered_batches
```

<!-- TODO:

<Project id="example_pytorch_model">

Lorem ipsum dolor sit amet, consectetur adipiscing elit. Phasellus interdum
sodales lectus, ut sodales orci ullamcorper id. Sed condimentum neque ut erat
mattis pretium.

</Project>

 -->

### Defining custom architectures {#custom-architectures}

<!-- TODO: this should probably move to new section on models -->

## Transfer learning {#transfer-learning}

<!-- TODO: write something, link to embeddings and transformers page – should probably wait until transformers/embeddings/transfer learning docs are done -->

### Using transformer models like BERT {#transformers}

spaCy v3.0 lets you use almost any statistical model to power your pipeline. You
can use models implemented in a variety of frameworks. A transformer model is
just a statistical model, so the
[`spacy-transformers`](https://github.com/explosion/spacy-transformers) package
actually has very little work to do: it just has to provide a few functions that
do the required plumbing. It also provides a pipeline component,
[`Transformer`](/api/transformer), that lets you do multi-task learning and lets
you save the transformer outputs for later use.

<!-- TODO:

<Project id="en_core_bert">

Try out a BERT-based model pipeline using this project template: swap in your
data, edit the settings and hyperparameters and train, evaluate, package and
visualize your model.

</Project>
-->

For more details on how to integrate transformer models into your training
config and customize the implementations, see the usage guide on
[training transformers](/usage/embeddings-transformers#transformers-training).

### Pretraining with spaCy {#pretraining}

<!-- TODO: document spacy pretrain, objectives etc. – should probably wait until transformers/embeddings/transfer learning docs are done -->

## Parallel Training with Ray {#parallel-training}

<!-- TODO:


<Project id="some_example_project">

Lorem ipsum dolor sit amet, consectetur adipiscing elit. Phasellus interdum
sodales lectus, ut sodales orci ullamcorper id. Sed condimentum neque ut erat
mattis pretium.

</Project>

-->

## Internal training API {#api}

<Infobox variant="warning">

spaCy gives you full control over the training loop. However, for most use
cases, it's recommended to train your models via the
[`spacy train`](/api/cli#train) command with a [`config.cfg`](#config) to keep
track of your settings and hyperparameters, instead of writing your own training
scripts from scratch. [Custom registered functions](#custom-code) should
typically give you everything you need to train fully custom models with
[`spacy train`](/api/cli#train).

</Infobox>

The [`Example`](/api/example) object contains annotated training data, also
called the **gold standard**. It's initialized with a [`Doc`](/api/doc) object
that will hold the predictions, and another `Doc` object that holds the
gold-standard annotations. It also includes the **alignment** between those two
documents if they differ in tokenization. The `Example` class ensures that spaCy
can rely on one **standardized format** that's passed through the pipeline.
Here's an example of a simple `Example` for part-of-speech tags:

```python
words = ["I", "like", "stuff"]
predicted = Doc(vocab, words=words)
# create the reference Doc with gold-standard TAG annotations
tags = ["NOUN", "VERB", "NOUN"]
tag_ids = [vocab.strings.add(tag) for tag in tags]
reference = Doc(vocab, words=words).from_array("TAG", numpy.array(tag_ids, dtype="uint64"))
example = Example(predicted, reference)
```

Alternatively, the `reference` `Doc` with the gold-standard annotations can be
created from a dictionary with keyword arguments specifying the annotations,
like `tags` or `entities`. Using the `Example` object and its gold-standard
annotations, the model can be updated to learn a sentence of three words with
their assigned part-of-speech tags.

> #### About the tag map
>
> The tag map is part of the vocabulary and defines the annotation scheme. If
> you're training a new language model, this will let you map the tags present
> in the treebank you train on to spaCy's tag scheme:
>
> ```python
> tag_map = {"N": {"pos": "NOUN"}, "V": {"pos": "VERB"}}
> vocab = Vocab(tag_map=tag_map)
> ```

```python
words = ["I", "like", "stuff"]
tags = ["NOUN", "VERB", "NOUN"]
predicted = Doc(nlp.vocab, words=words)
example = Example.from_dict(predicted, {"tags": tags})
```

Here's another example that shows how to define gold-standard named entities.
The letters added before the labels refer to the tags of the
[BILUO scheme](/usage/linguistic-features#updating-biluo) – `O` is a token
outside an entity, `U` an single entity unit, `B` the beginning of an entity,
`I` a token inside an entity and `L` the last token of an entity.

```python
doc = Doc(nlp.vocab, words=["Facebook", "released", "React", "in", "2014"])
example = Example.from_dict(doc, {"entities": ["U-ORG", "O", "U-TECHNOLOGY", "O", "U-DATE"]})
```

<Infobox title="Migrating from v2.x" variant="warning">

As of v3.0, the [`Example`](/api/example) object replaces the `GoldParse` class.
It can be constructed in a very similar way, from a `Doc` and a dictionary of
annotations. For more details, see the
[migration guide](/usage/v3#migrating-training).

```diff
- gold = GoldParse(doc, entities=entities)
+ example = Example.from_dict(doc, {"entities": entities})
```

</Infobox>

Of course, it's not enough to only show a model a single example once.
Especially if you only have few examples, you'll want to train for a **number of
iterations**. At each iteration, the training data is **shuffled** to ensure the
model doesn't make any generalizations based on the order of examples. Another
technique to improve the learning results is to set a **dropout rate**, a rate
at which to randomly "drop" individual features and representations. This makes
it harder for the model to memorize the training data. For example, a `0.25`
dropout means that each feature or internal representation has a 1/4 likelihood
of being dropped.

> - [`nlp`](/api/language): The `nlp` object with the model.
> - [`nlp.begin_training`](/api/language#begin_training): Start the training and
>   return an optimizer to update the model's weights.
> - [`Optimizer`](https://thinc.ai/docs/api-optimizers): Function that holds
>   state between updates.
> - [`nlp.update`](/api/language#update): Update model with examples.
> - [`Example`](/api/example): object holding predictions and gold-standard
>   annotations.
> - [`nlp.to_disk`](/api/language#to_disk): Save the updated model to a
>   directory.

```python
### Example training loop
optimizer = nlp.begin_training()
for itn in range(100):
    random.shuffle(train_data)
    for raw_text, entity_offsets in train_data:
        doc = nlp.make_doc(raw_text)
        example = Example.from_dict(doc, {"entities": entity_offsets})
        nlp.update([example], sgd=optimizer)
nlp.to_disk("/model")
```

The [`nlp.update`](/api/language#update) method takes the following arguments:

| Name       | Description                                                                                                                                                            |
| ---------- | ---------------------------------------------------------------------------------------------------------------------------------------------------------------------- |
| `examples` | [`Example`](/api/example) objects. The `update` method takes a sequence of them, so you can batch up your training examples.                                           |
| `drop`     | Dropout rate. Makes it harder for the model to just memorize the data.                                                                                                 |
| `sgd`      | An [`Optimizer`](https://thinc.ai/docs/api-optimizers) object, which updated the model's weights. If not set, spaCy will create a new one and save it for further use. |

<Infobox title="Migrating from v2.x" variant="warning">

As of v3.0, the [`Example`](/api/example) object replaces the `GoldParse` class
and the "simple training style" of calling `nlp.update` with a text and a
dictionary of annotations. Updating your code to use the `Example` object should
be very straightforward: you can call
[`Example.from_dict`](/api/example#from_dict) with a [`Doc`](/api/doc) and the
dictionary of annotations:

```diff
text = "Facebook released React in 2014"
annotations = {"entities": ["U-ORG", "O", "U-TECHNOLOGY", "O", "U-DATE"]}
+ example = Example.from_dict(nlp.make_doc(text), {"entities": entities})
- nlp.update([text], [annotations])
+ nlp.update([example])
```

</Infobox><|MERGE_RESOLUTION|>--- conflicted
+++ resolved
@@ -483,7 +483,6 @@
 
 ## Custom Functions {#custom-functions}
 
-<<<<<<< HEAD
 Registered functions in the training config files can refer to built-in
 implementations, but you can also plug in fully custom implementations. To do
 so, you first write your own implementation of a custom architectures, data
@@ -499,9 +498,6 @@
 config when you run [`init fill-config`](/api/cli#init-fill-config). If you want
 to make sure that a given parameter is always explicitely set in the config,
 avoid setting a default value for it.
-=======
-<!-- TODO: intro, should summarise what spaCy v3 can do and that you can now use fully custom implementations, models defined in PyTorch and TF, etc. etc. possibly link to new (not yet created) page on creating models -->
->>>>>>> 63921161
 
 ### Training with custom code {#custom-code}
 
