---
title: Model Architectures
teaser: Pre-defined model architectures included with the core library
source: spacy/ml/models
menu:
  - ['Tok2Vec', 'tok2vec-arch']
  - ['Transformers', 'transformers']
  - ['Pretraining', 'pretrain']
  - ['Parser & NER', 'parser']
  - ['Tagging', 'tagger']
  - ['Text Classification', 'textcat']
  - ['Span Classification', 'spancat']
  - ['Entity Linking', 'entitylinker']
  - ['Coreference', 'coref-architectures']
---

A **model architecture** is a function that wires up a
[`Model`](https://thinc.ai/docs/api-model) instance, which you can then use in a
pipeline component or as a layer of a larger network. This page documents
spaCy's built-in architectures that are used for different NLP tasks. All
trainable [built-in components](/api#architecture-pipeline) expect a `model`
argument defined in the config and document their the default architecture.
Custom architectures can be registered using the
[`@spacy.registry.architectures`](/api/top-level#registry) decorator and used as
part of the [training config](/usage/training#custom-functions). Also see the
usage documentation on
[layers and model architectures](/usage/layers-architectures).

## Tok2Vec architectures {#tok2vec-arch source="spacy/ml/models/tok2vec.py"}

### spacy.Tok2Vec.v2 {#Tok2Vec}

> #### Example config
>
> ```ini
> [model]
> @architectures = "spacy.Tok2Vec.v2"
>
> [model.embed]
> @architectures = "spacy.CharacterEmbed.v2"
> # ...
>
> [model.encode]
> @architectures = "spacy.MaxoutWindowEncoder.v2"
> # ...
> ```

Construct a tok2vec model out of two subnetworks: one for embedding and one for
encoding. See the
["Embed, Encode, Attend, Predict"](https://explosion.ai/blog/deep-learning-formula-nlp)
blog post for background.

| Name        | Description                                                                                                                                                                                                                      |
| ----------- | -------------------------------------------------------------------------------------------------------------------------------------------------------------------------------------------------------------------------------- |
| `embed`     | Embed tokens into context-independent word vector representations. For example, [CharacterEmbed](/api/architectures#CharacterEmbed) or [MultiHashEmbed](/api/architectures#MultiHashEmbed). ~~Model[List[Doc], List[Floats2d]]~~ |
| `encode`    | Encode context into the embeddings, using an architecture such as a CNN, BiLSTM or transformer. For example, [MaxoutWindowEncoder](/api/architectures#MaxoutWindowEncoder). ~~Model[List[Floats2d], List[Floats2d]]~~            |
| **CREATES** | The model using the architecture. ~~Model[List[Doc], List[Floats2d]]~~                                                                                                                                                           |

### spacy.HashEmbedCNN.v2 {#HashEmbedCNN}

> #### Example Config
>
> ```ini
> [model]
> @architectures = "spacy.HashEmbedCNN.v2"
> pretrained_vectors = null
> width = 96
> depth = 4
> embed_size = 2000
> window_size = 1
> maxout_pieces = 3
> subword_features = true
> ```

Build spaCy's "standard" tok2vec layer. This layer is defined by a
[MultiHashEmbed](/api/architectures#MultiHashEmbed) embedding layer that uses
subword features, and a
[MaxoutWindowEncoder](/api/architectures#MaxoutWindowEncoder) encoding layer
consisting of a CNN and a layer-normalized maxout activation function.

| Name                 | Description                                                                                                                                                                                                                                                                   |
| -------------------- | ----------------------------------------------------------------------------------------------------------------------------------------------------------------------------------------------------------------------------------------------------------------------------- |
| `width`              | The width of the input and output. These are required to be the same, so that residual connections can be used. Recommended values are `96`, `128` or `300`. ~~int~~                                                                                                          |
| `depth`              | The number of convolutional layers to use. Recommended values are between `2` and `8`. ~~int~~                                                                                                                                                                                |
| `embed_size`         | The number of rows in the hash embedding tables. This can be surprisingly small, due to the use of the hash embeddings. Recommended values are between `2000` and `10000`. ~~int~~                                                                                            |
| `window_size`        | The number of tokens on either side to concatenate during the convolutions. The receptive field of the CNN will be `depth * (window_size * 2 + 1)`, so a 4-layer network with a window size of `2` will be sensitive to 20 words at a time. Recommended value is `1`. ~~int~~ |
| `maxout_pieces`      | The number of pieces to use in the maxout non-linearity. If `1`, the [`Mish`](https://thinc.ai/docs/api-layers#mish) non-linearity is used instead. Recommended values are `1`-`3`. ~~int~~                                                                                   |
| `subword_features`   | Whether to also embed subword features, specifically the prefix, suffix and word shape. This is recommended for alphabetic languages like English, but not if single-character tokens are used for a language such as Chinese. ~~bool~~                                       |
| `pretrained_vectors` | Whether to also use static vectors. ~~bool~~                                                                                                                                                                                                                                  |
| **CREATES**          | The model using the architecture. ~~Model[List[Doc], List[Floats2d]]~~                                                                                                                                                                                                        |

### spacy.Tok2VecListener.v1 {#Tok2VecListener}

> #### Example config
>
> ```ini
> [components.tok2vec]
> factory = "tok2vec"
>
> [components.tok2vec.model]
> @architectures = "spacy.HashEmbedCNN.v2"
> width = 342
>
> [components.tagger]
> factory = "tagger"
>
> [components.tagger.model]
> @architectures = "spacy.Tagger.v2"
>
> [components.tagger.model.tok2vec]
> @architectures = "spacy.Tok2VecListener.v1"
> width = ${components.tok2vec.model.width}
> ```

A listener is used as a sublayer within a component such as a
[`DependencyParser`](/api/dependencyparser),
[`EntityRecognizer`](/api/entityrecognizer)or
[`TextCategorizer`](/api/textcategorizer). Usually you'll have multiple
listeners connecting to a single upstream [`Tok2Vec`](/api/tok2vec) component
that's earlier in the pipeline. The listener layers act as **proxies**, passing
the predictions from the `Tok2Vec` component into downstream components, and
communicating gradients back upstream.

Instead of defining its own `Tok2Vec` instance, a model architecture like
[Tagger](/api/architectures#tagger) can define a listener as its `tok2vec`
argument that connects to the shared `tok2vec` component in the pipeline.

Listeners work by caching the `Tok2Vec` output for a given batch of `Doc`s. This
means that in order for a component to work with the listener, the batch of
`Doc`s passed to the listener must be the same as the batch of `Doc`s passed to
the `Tok2Vec`. As a result, any manipulation of the `Doc`s which would affect
`Tok2Vec` output, such as to create special contexts or remove `Doc`s for which
no prediction can be made, must happen inside the model, **after** the call to
the `Tok2Vec` component.

| Name        | Description                                                                                                                                                                                                                                                                                                                          |
| ----------- | ------------------------------------------------------------------------------------------------------------------------------------------------------------------------------------------------------------------------------------------------------------------------------------------------------------------------------------ |
| `width`     | The width of the vectors produced by the "upstream" [`Tok2Vec`](/api/tok2vec) component. ~~int~~                                                                                                                                                                                                                                     |
| `upstream`  | A string to identify the "upstream" `Tok2Vec` component to communicate with. By default, the upstream name is the wildcard string `"*"`, but you could also specify the name of the `Tok2Vec` component. You'll almost never have multiple upstream `Tok2Vec` components, so the wildcard string will almost always be fine. ~~str~~ |
| **CREATES** | The model using the architecture. ~~Model[List[Doc], List[Floats2d]]~~                                                                                                                                                                                                                                                               |

### spacy.MultiHashEmbed.v2 {#MultiHashEmbed}

> #### Example config
>
> ```ini
> [model]
> @architectures = "spacy.MultiHashEmbed.v2"
> width = 64
> attrs = ["NORM", "PREFIX", "SUFFIX", "SHAPE"]
> rows = [2000, 1000, 1000, 1000]
> include_static_vectors = true
> ```

Construct an embedding layer that separately embeds a number of lexical
attributes using hash embedding, concatenates the results, and passes it through
a feed-forward subnetwork to build a mixed representation. The features used can
be configured with the `attrs` argument. The suggested attributes are `NORM`,
`PREFIX`, `SUFFIX` and `SHAPE`. This lets the model take into account some
subword information, without construction a fully character-based
representation. If pretrained vectors are available, they can be included in the
representation as well, with the vectors table kept static (i.e. it's not
updated).

| Name                     | Description                                                                                                                                                                                                                                                                                                                                                                                                                                        |
| ------------------------ | -------------------------------------------------------------------------------------------------------------------------------------------------------------------------------------------------------------------------------------------------------------------------------------------------------------------------------------------------------------------------------------------------------------------------------------------------- |
| `width`                  | The output width. Also used as the width of the embedding tables. Recommended values are between `64` and `300`. If static vectors are included, a learned linear layer is used to map the vectors to the specified width before concatenating it with the other embedding outputs. A single maxout layer is then used to reduce the concatenated vectors to the final width. ~~int~~                                                              |
| `attrs`                  | The token attributes to embed. A separate embedding table will be constructed for each attribute. ~~List[Union[int, str]]~~                                                                                                                                                                                                                                                                                                                        |
| `rows`                   | The number of rows for each embedding tables. Can be low, due to the hashing trick. Recommended values are between `1000` and `10000`. The layer needs surprisingly few rows, due to its use of the hashing trick. Generally between 2000 and 10000 rows is sufficient, even for very large vocabularies. A number of rows must be specified for each table, so the `rows` list must be of the same length as the `attrs` parameter. ~~List[int]~~ |
| `include_static_vectors` | Whether to also use static word vectors. Requires a vectors table to be loaded in the [`Doc`](/api/doc) objects' vocab. ~~bool~~                                                                                                                                                                                                                                                                                                                   |
| **CREATES**              | The model using the architecture. ~~Model[List[Doc], List[Floats2d]]~~                                                                                                                                                                                                                                                                                                                                                                             |

### spacy.CharacterEmbed.v2 {#CharacterEmbed}

> #### Example config
>
> ```ini
> [model]
> @architectures = "spacy.CharacterEmbed.v2"
> width = 128
> rows = 7000
> nM = 64
> nC = 8
> ```

Construct an embedded representation based on character embeddings, using a
feed-forward network. A fixed number of UTF-8 byte characters are used for each
word, taken from the beginning and end of the word equally. Padding is used in
the center for words that are too short.

For instance, let's say `nC=4`, and the word is "jumping". The characters used
will be `"jung"` (two from the start, two from the end). If we had `nC=8`, the
characters would be `"jumpping"`: 4 from the start, 4 from the end. This ensures
that the final character is always in the last position, instead of being in an
arbitrary position depending on the word length.

The characters are embedded in a embedding table with a given number of rows,
and the vectors concatenated. A hash-embedded vector of the `NORM` of the word
is also concatenated on, and the result is then passed through a feed-forward
network to construct a single vector to represent the information.

| Name        | Description                                                                                                                                                     |
| ----------- | --------------------------------------------------------------------------------------------------------------------------------------------------------------- |
| `width`     | The width of the output vector and the `NORM` hash embedding. ~~int~~                                                                                           |
| `rows`      | The number of rows in the `NORM` hash embedding table. ~~int~~                                                                                                  |
| `nM`        | The dimensionality of the character embeddings. Recommended values are between `16` and `64`. ~~int~~                                                           |
| `nC`        | The number of UTF-8 bytes to embed per word. Recommended values are between `3` and `8`, although it may depend on the length of words in the language. ~~int~~ |
| **CREATES** | The model using the architecture. ~~Model[List[Doc], List[Floats2d]]~~                                                                                          |

### spacy.MaxoutWindowEncoder.v2 {#MaxoutWindowEncoder}

> #### Example config
>
> ```ini
> [model]
> @architectures = "spacy.MaxoutWindowEncoder.v2"
> width = 128
> window_size = 1
> maxout_pieces = 3
> depth = 4
> ```

Encode context using convolutions with maxout activation, layer normalization
and residual connections.

| Name            | Description                                                                                                                                                                                                    |
| --------------- | -------------------------------------------------------------------------------------------------------------------------------------------------------------------------------------------------------------- |
| `width`         | The input and output width. These are required to be the same, to allow residual connections. This value will be determined by the width of the inputs. Recommended values are between `64` and `300`. ~~int~~ |
| `window_size`   | The number of words to concatenate around each token to construct the convolution. Recommended value is `1`. ~~int~~                                                                                           |
| `maxout_pieces` | The number of maxout pieces to use. Recommended values are `2` or `3`. ~~int~~                                                                                                                                 |
| `depth`         | The number of convolutional layers. Recommended value is `4`. ~~int~~                                                                                                                                          |
| **CREATES**     | The model using the architecture. ~~Model[List[Floats2d], List[Floats2d]]~~                                                                                                                                    |

### spacy.MishWindowEncoder.v2 {#MishWindowEncoder}

> #### Example config
>
> ```ini
> [model]
> @architectures = "spacy.MishWindowEncoder.v2"
> width = 64
> window_size = 1
> depth = 4
> ```

Encode context using convolutions with
[`Mish`](https://thinc.ai/docs/api-layers#mish) activation, layer normalization
and residual connections.

| Name          | Description                                                                                                                                                                                                    |
| ------------- | -------------------------------------------------------------------------------------------------------------------------------------------------------------------------------------------------------------- |
| `width`       | The input and output width. These are required to be the same, to allow residual connections. This value will be determined by the width of the inputs. Recommended values are between `64` and `300`. ~~int~~ |
| `window_size` | The number of words to concatenate around each token to construct the convolution. Recommended value is `1`. ~~int~~                                                                                           |
| `depth`       | The number of convolutional layers. Recommended value is `4`. ~~int~~                                                                                                                                          |
| **CREATES**   | The model using the architecture. ~~Model[List[Floats2d], List[Floats2d]]~~                                                                                                                                    |

### spacy.TorchBiLSTMEncoder.v1 {#TorchBiLSTMEncoder}

> #### Example config
>
> ```ini
> [model]
> @architectures = "spacy.TorchBiLSTMEncoder.v1"
> width = 64
> depth = 2
> dropout = 0.0
> ```

Encode context using bidirectional LSTM layers. Requires
[PyTorch](https://pytorch.org).

| Name        | Description                                                                                                                                                                                                    |
| ----------- | -------------------------------------------------------------------------------------------------------------------------------------------------------------------------------------------------------------- |
| `width`     | The input and output width. These are required to be the same, to allow residual connections. This value will be determined by the width of the inputs. Recommended values are between `64` and `300`. ~~int~~ |
| `depth`     | The number of recurrent layers, for instance `depth=2` results in stacking two LSTMs together. ~~int~~                                                                                                         |
| `dropout`   | Creates a Dropout layer on the outputs of each LSTM layer except the last layer. Set to 0.0 to disable this functionality. ~~float~~                                                                           |
| **CREATES** | The model using the architecture. ~~Model[List[Floats2d], List[Floats2d]]~~                                                                                                                                    |

### spacy.StaticVectors.v2 {#StaticVectors}

> #### Example config
>
> ```ini
> [model]
> @architectures = "spacy.StaticVectors.v2"
> nO = null
> nM = null
> dropout = 0.2
> key_attr = "ORTH"
>
> [model.init_W]
> @initializers = "glorot_uniform_init.v1"
> ```

Embed [`Doc`](/api/doc) objects with their vocab's vectors table, applying a
learned linear projection to control the dimensionality. Unknown tokens are
mapped to a zero vector. See the documentation on
[static vectors](/usage/embeddings-transformers#static-vectors) for details.

| Name        | Description                                                                                                                                                                                                             |
| ----------- | ----------------------------------------------------------------------------------------------------------------------------------------------------------------------------------------------------------------------- |
| `nO`        | The output width of the layer, after the linear projection. ~~Optional[int]~~                                                                                                                                           |
| `nM`        | The width of the static vectors. ~~Optional[int]~~                                                                                                                                                                      |
| `dropout`   | Optional dropout rate. If set, it's applied per dimension over the whole batch. Defaults to `None`. ~~Optional[float]~~                                                                                                 |
| `init_W`    | The [initialization function](https://thinc.ai/docs/api-initializers). Defaults to [`glorot_uniform_init`](https://thinc.ai/docs/api-initializers#glorot_uniform_init). ~~Callable[[Ops, Tuple[int, ...]]], FloatsXd]~~ |
| `key_attr`  | Defaults to `"ORTH"`. ~~str~~                                                                                                                                                                                           |
| **CREATES** | The model using the architecture. ~~Model[List[Doc], Ragged]~~                                                                                                                                                          |

### spacy.FeatureExtractor.v1 {#FeatureExtractor}

> #### Example config
>
> ```ini
> [model]
> @architectures = "spacy.FeatureExtractor.v1"
> columns = ["NORM", "PREFIX", "SUFFIX", "SHAPE", "ORTH"]
> ```

Extract arrays of input features from [`Doc`](/api/doc) objects. Expects a list
of feature names to extract, which should refer to token attributes.

| Name        | Description                                                              |
| ----------- | ------------------------------------------------------------------------ |
| `columns`   | The token attributes to extract. ~~List[Union[int, str]]~~               |
| **CREATES** | The created feature extraction layer. ~~Model[List[Doc], List[Ints2d]]~~ |

## Transformer architectures {#transformers source="github.com/explosion/spacy-transformers/blob/master/spacy_transformers/architectures.py"}

The following architectures are provided by the package
[`spacy-transformers`](https://github.com/explosion/spacy-transformers). See the
[usage documentation](/usage/embeddings-transformers#transformers) for how to
integrate the architectures into your training config.

<Infobox variant="warning">

Note that in order to use these architectures in your config, you need to
install the
[`spacy-transformers`](https://github.com/explosion/spacy-transformers). See the
[installation docs](/usage/embeddings-transformers#transformers-installation)
for details and system requirements.

</Infobox>

### spacy-transformers.TransformerModel.v3 {#TransformerModel}

> #### Example Config
>
> ```ini
> [model]
> @architectures = "spacy-transformers.TransformerModel.v3"
> name = "roberta-base"
> tokenizer_config = {"use_fast": true}
> transformer_config = {}
> mixed_precision = true
> grad_scaler_config = {"init_scale": 32768}
>
> [model.get_spans]
> @span_getters = "spacy-transformers.strided_spans.v1"
> window = 128
> stride = 96
> ```

Load and wrap a transformer model from the
[HuggingFace `transformers`](https://huggingface.co/transformers) library. You
can use any transformer that has pretrained weights and a PyTorch
implementation. The `name` variable is passed through to the underlying library,
so it can be either a string or a path. If it's a string, the pretrained weights
will be downloaded via the transformers library if they are not already
available locally.

In order to support longer documents, the
[TransformerModel](/api/architectures#TransformerModel) layer allows you to pass
in a `get_spans` function that will divide up the [`Doc`](/api/doc) objects
before passing them through the transformer. Your spans are allowed to overlap
or exclude tokens. This layer is usually used directly by the
[`Transformer`](/api/transformer) component, which allows you to share the
transformer weights across your pipeline. For a layer that's configured for use
in other components, see
[Tok2VecTransformer](/api/architectures#Tok2VecTransformer).

| Name                 | Description                                                                                                                                                                                                                                           |
| -------------------- | ----------------------------------------------------------------------------------------------------------------------------------------------------------------------------------------------------------------------------------------------------- |
| `name`               | Any model name that can be loaded by [`transformers.AutoModel`](https://huggingface.co/transformers/model_doc/auto.html#transformers.AutoModel). ~~str~~                                                                                              |
| `get_spans`          | Function that takes a batch of [`Doc`](/api/doc) object and returns lists of [`Span`](/api) objects to process by the transformer. [See here](/api/transformer#span_getters) for built-in options and examples. ~~Callable[[List[Doc]], List[Span]]~~ |
| `tokenizer_config`   | Tokenizer settings passed to [`transformers.AutoTokenizer`](https://huggingface.co/transformers/model_doc/auto.html#transformers.AutoTokenizer). ~~Dict[str, Any]~~                                                                                   |
| `transformer_config` | Transformer settings passed to [`transformers.AutoConfig`](https://huggingface.co/transformers/model_doc/auto.html?highlight=autoconfig#transformers.AutoConfig) ~~Dict[str, Any]~~                                                                   |
| `mixed_precision`    | Replace whitelisted ops by half-precision counterparts. Speeds up training and prediction on GPUs with [Tensor Cores](https://developer.nvidia.com/tensor-cores) and reduces GPU memory use. ~~bool~~                                                 |
| `grad_scaler_config` | Configuration to pass to `thinc.api.PyTorchGradScaler` during training when `mixed_precision` is enabled. ~~Dict[str, Any]~~                                                                                                                          |
| **CREATES**          | The model using the architecture. ~~Model[List[Doc], FullTransformerBatch]~~                                                                                                                                                                          |
|                      |                                                                                                                                                                                                                                                       |

<Infobox title="Mixed precision support" variant="warning">
Mixed-precision support is currently an experimental feature.
</Infobox>

<Accordion title="Previous versions of spacy-transformers.TransformerModel" spaced>

- The `transformer_config` argument was added in
  `spacy-transformers.TransformerModel.v2`.
- The `mixed_precision` and `grad_scaler_config` arguments were added in
  `spacy-transformers.TransformerModel.v3`.

The other arguments are shared between all versions.

</Accordion>

### spacy-transformers.TransformerListener.v1 {#TransformerListener}

> #### Example Config
>
> ```ini
> [model]
> @architectures = "spacy-transformers.TransformerListener.v1"
> grad_factor = 1.0
>
> [model.pooling]
> @layers = "reduce_mean.v1"
> ```

Create a `TransformerListener` layer, which will connect to a
[`Transformer`](/api/transformer) component earlier in the pipeline. The layer
takes a list of [`Doc`](/api/doc) objects as input, and produces a list of
2-dimensional arrays as output, with each array having one row per token. Most
spaCy models expect a sublayer with this signature, making it easy to connect
them to a transformer model via this sublayer. Transformer models usually
operate over wordpieces, which usually don't align one-to-one against spaCy
tokens. The layer therefore requires a reduction operation in order to calculate
a single token vector given zero or more wordpiece vectors.

| Name          | Description                                                                                                                                                                                                                                                                                                                                      |
| ------------- | ------------------------------------------------------------------------------------------------------------------------------------------------------------------------------------------------------------------------------------------------------------------------------------------------------------------------------------------------ |
| `pooling`     | A reduction layer used to calculate the token vectors based on zero or more wordpiece vectors. If in doubt, mean pooling (see [`reduce_mean`](https://thinc.ai/docs/api-layers#reduce_mean)) is usually a good choice. ~~Model[Ragged, Floats2d]~~                                                                                               |
| `grad_factor` | Reweight gradients from the component before passing them upstream. You can set this to `0` to "freeze" the transformer weights with respect to the component, or use it to make some components more significant than others. Leaving it at `1.0` is usually fine. ~~float~~                                                                    |
| `upstream`    | A string to identify the "upstream" `Transformer` component to communicate with. By default, the upstream name is the wildcard string `"*"`, but you could also specify the name of the `Transformer` component. You'll almost never have multiple upstream `Transformer` components, so the wildcard string will almost always be fine. ~~str~~ |
| **CREATES**   | The model using the architecture. ~~Model[List[Doc], List[Floats2d]]~~                                                                                                                                                                                                                                                                           |

### spacy-transformers.Tok2VecTransformer.v3 {#Tok2VecTransformer}

> #### Example Config
>
> ```ini
> [model]
> @architectures = "spacy-transformers.Tok2VecTransformer.v3"
> name = "albert-base-v2"
> tokenizer_config = {"use_fast": false}
> transformer_config = {}
> grad_factor = 1.0
> mixed_precision = true
> grad_scaler_config = {"init_scale": 32768}
> ```

Use a transformer as a [`Tok2Vec`](/api/tok2vec) layer directly. This does
**not** allow multiple components to share the transformer weights and does
**not** allow the transformer to set annotations into the [`Doc`](/api/doc)
object, but it's a **simpler solution** if you only need the transformer within
one component.

| Name                 | Description                                                                                                                                                                                                                                                                   |
| -------------------- | ----------------------------------------------------------------------------------------------------------------------------------------------------------------------------------------------------------------------------------------------------------------------------- |
| `get_spans`          | Function that takes a batch of [`Doc`](/api/doc) object and returns lists of [`Span`](/api) objects to process by the transformer. [See here](/api/transformer#span_getters) for built-in options and examples. ~~Callable[[List[Doc]], List[Span]]~~                         |
| `tokenizer_config`   | Tokenizer settings passed to [`transformers.AutoTokenizer`](https://huggingface.co/transformers/model_doc/auto.html#transformers.AutoTokenizer). ~~Dict[str, Any]~~                                                                                                           |
| `transformer_config` | Settings to pass to the transformers forward pass. ~~Dict[str, Any]~~                                                                                                                                                                                                         |
| `pooling`            | A reduction layer used to calculate the token vectors based on zero or more wordpiece vectors. If in doubt, mean pooling (see [`reduce_mean`](https://thinc.ai/docs/api-layers#reduce_mean)) is usually a good choice. ~~Model[Ragged, Floats2d]~~                            |
| `grad_factor`        | Reweight gradients from the component before passing them upstream. You can set this to `0` to "freeze" the transformer weights with respect to the component, or use it to make some components more significant than others. Leaving it at `1.0` is usually fine. ~~float~~ |
| `mixed_precision`    | Replace whitelisted ops by half-precision counterparts. Speeds up training and prediction on GPUs with [Tensor Cores](https://developer.nvidia.com/tensor-cores) and reduces GPU memory use. ~~bool~~                                                                         |
| `grad_scaler_config` | Configuration to pass to `thinc.api.PyTorchGradScaler` during training when `mixed_precision` is enabled. ~~Dict[str, Any]~~                                                                                                                                                  |
| **CREATES**          | The model using the architecture. ~~Model[List[Doc], List[Floats2d]]~~                                                                                                                                                                                                        |

<Infobox title="Mixed precision support" variant="warning">
Mixed-precision support is currently an experimental feature.
</Infobox>

<Accordion title="Previous versions of spacy-transformers.Tok2VecTransformer" spaced>

- The `transformer_config` argument was added in
  `spacy-transformers.Tok2VecTransformer.v2`.
- The `mixed_precision` and `grad_scaler_config` arguments were added in
  `spacy-transformers.Tok2VecTransformer.v3`.

The other arguments are shared between all versions.

</Accordion>

## Pretraining architectures {#pretrain source="spacy/ml/models/multi_task.py"}

The spacy `pretrain` command lets you initialize a `Tok2Vec` layer in your
pipeline with information from raw text. To this end, additional layers are
added to build a network for a temporary task that forces the `Tok2Vec` layer to
learn something about sentence structure and word cooccurrence statistics. Two
pretraining objectives are available, both of which are variants of the cloze
task [Devlin et al. (2018)](https://arxiv.org/abs/1810.04805) introduced for
BERT.

For more information, see the section on
[pretraining](/usage/embeddings-transformers#pretraining).

### spacy.PretrainVectors.v1 {#pretrain_vectors}

> #### Example config
>
> ```ini
> [pretraining]
> component = "tok2vec"
>
> [initialize]
> vectors = "en_core_web_lg"
> ...
>
> [pretraining.objective]
> @architectures = "spacy.PretrainVectors.v1"
> maxout_pieces = 3
> hidden_size = 300
> loss = "cosine"
> ```

Predict the word's vector from a static embeddings table as pretraining
objective for a Tok2Vec layer. To use this objective, make sure that the
`initialize.vectors` section in the config refers to a model with static
vectors.

| Name            | Description                                                                                                                                               |
| --------------- | --------------------------------------------------------------------------------------------------------------------------------------------------------- |
| `maxout_pieces` | The number of maxout pieces to use. Recommended values are `2` or `3`. ~~int~~                                                                            |
| `hidden_size`   | Size of the hidden layer of the model. ~~int~~                                                                                                            |
| `loss`          | The loss function can be either "cosine" or "L2". We typically recommend to use "cosine". ~~~str~~                                                        |
| **CREATES**     | A callable function that can create the Model, given the `vocab` of the pipeline and the `tok2vec` layer to pretrain. ~~Callable[[Vocab, Model], Model]~~ |

### spacy.PretrainCharacters.v1 {#pretrain_chars}

> #### Example config
>
> ```ini
> [pretraining]
> component = "tok2vec"
> ...
>
> [pretraining.objective]
> @architectures = "spacy.PretrainCharacters.v1"
> maxout_pieces = 3
> hidden_size = 300
> n_characters = 4
> ```

Predict some number of leading and trailing UTF-8 bytes as pretraining objective
for a Tok2Vec layer.

| Name            | Description                                                                                                                                               |
| --------------- | --------------------------------------------------------------------------------------------------------------------------------------------------------- |
| `maxout_pieces` | The number of maxout pieces to use. Recommended values are `2` or `3`. ~~int~~                                                                            |
| `hidden_size`   | Size of the hidden layer of the model. ~~int~~                                                                                                            |
| `n_characters`  | The window of characters - e.g. if `n_characters = 2`, the model will try to predict the first two and last two characters of the word. ~~int~~           |
| **CREATES**     | A callable function that can create the Model, given the `vocab` of the pipeline and the `tok2vec` layer to pretrain. ~~Callable[[Vocab, Model], Model]~~ |

## Parser & NER architectures {#parser}

### spacy.TransitionBasedParser.v2 {#TransitionBasedParser source="spacy/ml/models/parser.py"}

> #### Example Config
>
> ```ini
> [model]
> @architectures = "spacy.TransitionBasedParser.v2"
> state_type = "ner"
> extra_state_tokens = false
> hidden_width = 64
> maxout_pieces = 2
> use_upper = true
>
> [model.tok2vec]
> @architectures = "spacy.HashEmbedCNN.v2"
> pretrained_vectors = null
> width = 96
> depth = 4
> embed_size = 2000
> window_size = 1
> maxout_pieces = 3
> subword_features = true
> ```

Build a transition-based parser model. Can apply to NER or dependency parsing.
Transition-based parsing is an approach to structured prediction where the task
of predicting the structure is mapped to a series of state transitions. You
might find [this tutorial](https://explosion.ai/blog/parsing-english-in-python)
helpful for background information. The neural network state prediction model
consists of either two or three subnetworks:

- **tok2vec**: Map each token into a vector representation. This subnetwork is
  run once for each batch.
- **lower**: Construct a feature-specific vector for each `(token, feature)`
  pair. This is also run once for each batch. Constructing the state
  representation is then a matter of summing the component features and applying
  the non-linearity.
- **upper** (optional): A feed-forward network that predicts scores from the
  state representation. If not present, the output from the lower model is used
  as action scores directly.

| Name                 | Description                                                                                                                                                                                                                                                                                                                                                             |
| -------------------- | ----------------------------------------------------------------------------------------------------------------------------------------------------------------------------------------------------------------------------------------------------------------------------------------------------------------------------------------------------------------------- |
| `tok2vec`            | Subnetwork to map tokens into vector representations. ~~Model[List[Doc], List[Floats2d]]~~                                                                                                                                                                                                                                                                              |
| `state_type`         | Which task to extract features for. Possible values are "ner" and "parser". ~~str~~                                                                                                                                                                                                                                                                                     |
| `extra_state_tokens` | Whether to use an expanded feature set when extracting the state tokens. Slightly slower, but sometimes improves accuracy slightly. Defaults to `False`. ~~bool~~                                                                                                                                                                                                       |
| `hidden_width`       | The width of the hidden layer. ~~int~~                                                                                                                                                                                                                                                                                                                                  |
| `maxout_pieces`      | How many pieces to use in the state prediction layer. Recommended values are `1`, `2` or `3`. If `1`, the maxout non-linearity is replaced with a [`Relu`](https://thinc.ai/docs/api-layers#relu) non-linearity if `use_upper` is `True`, and no non-linearity if `False`. ~~int~~                                                                                      |
| `use_upper`          | Whether to use an additional hidden layer after the state vector in order to predict the action scores. It is recommended to set this to `False` for large pretrained models such as transformers, and `True` for smaller networks. The upper layer is computed on CPU, which becomes a bottleneck on larger GPU-based models, where it's also less necessary. ~~bool~~ |
| `nO`                 | The number of actions the model will predict between. Usually inferred from data at the beginning of training, or loaded from disk. ~~int~~                                                                                                                                                                                                                             |
| **CREATES**          | The model using the architecture. ~~Model[List[Docs], List[List[Floats2d]]]~~                                                                                                                                                                                                                                                                                           |

<Accordion title="spacy.TransitionBasedParser.v1 definition" spaced>

[TransitionBasedParser.v1](/api/legacy#TransitionBasedParser_v1) had the exact
same signature, but the `use_upper` argument was `True` by default.

</Accordion>

## Tagging architectures {#tagger source="spacy/ml/models/tagger.py"}

### spacy.Tagger.v2 {#Tagger}

> #### Example Config
>
> ```ini
> [model]
> @architectures = "spacy.Tagger.v2"
> nO = null
> normalize = false
>
> [model.tok2vec]
> # ...
> ```

Build a tagger model, using a provided token-to-vector component. The tagger
model adds a linear layer with softmax activation to predict scores given the
token vectors.

| Name        | Description                                                                                |
| ----------- | ------------------------------------------------------------------------------------------ |
| `tok2vec`   | Subnetwork to map tokens into vector representations. ~~Model[List[Doc], List[Floats2d]]~~ |
| `nO`        | The number of tags to output. Inferred from the data if `None`. ~~Optional[int]~~          |
| `normalize` | Normalize probabilities during inference. Defaults to `False`. ~~bool~~                    |
| **CREATES** | The model using the architecture. ~~Model[List[Doc], List[Floats2d]]~~                     |

<Accordion title="Previous versions of spacy.Tagger" spaced>

- The `normalize` argument was added in `spacy.Tagger.v2`. `spacy.Tagger.v1`
  always normalizes probabilities during inference.

The other arguments are shared between all versions.

</Accordion>

## Text classification architectures {#textcat source="spacy/ml/models/textcat.py"}

A text classification architecture needs to take a [`Doc`](/api/doc) as input,
and produce a score for each potential label class. Textcat challenges can be
binary (e.g. sentiment analysis) or involve multiple possible labels.
Multi-label challenges can either have mutually exclusive labels (each example
has exactly one label), or multiple labels may be applicable at the same time.

As the properties of text classification problems can vary widely, we provide
several different built-in architectures. It is recommended to experiment with
different architectures and settings to determine what works best on your
specific data and challenge.

<Infobox title="Single-label vs. multi-label classification" variant="warning">

When the architecture for a text classification challenge contains a setting for
`exclusive_classes`, it is important to use the correct value for the correct
pipeline component. The `textcat` component should always be used for
single-label use-cases where `exclusive_classes = true`, while the
`textcat_multilabel` should be used for multi-label settings with
`exclusive_classes = false`.

</Infobox>

### spacy.TextCatEnsemble.v2 {#TextCatEnsemble}

> #### Example Config
>
> ```ini
> [model]
> @architectures = "spacy.TextCatEnsemble.v2"
> nO = null
>
> [model.linear_model]
> @architectures = "spacy.TextCatBOW.v2"
> exclusive_classes = true
> ngram_size = 1
> no_output_layer = false
>
> [model.tok2vec]
> @architectures = "spacy.Tok2Vec.v2"
>
> [model.tok2vec.embed]
> @architectures = "spacy.MultiHashEmbed.v2"
> width = 64
> rows = [2000, 2000, 1000, 1000, 1000, 1000]
> attrs = ["ORTH", "LOWER", "PREFIX", "SUFFIX", "SHAPE", "ID"]
> include_static_vectors = false
>
> [model.tok2vec.encode]
> @architectures = "spacy.MaxoutWindowEncoder.v2"
> width = ${model.tok2vec.embed.width}
> window_size = 1
> maxout_pieces = 3
> depth = 2
> ```

Stacked ensemble of a linear bag-of-words model and a neural network model. The
neural network is built upon a Tok2Vec layer and uses attention. The setting for
whether or not this model should cater for multi-label classification, is taken
from the linear model, where it is stored in `model.attrs["multi_label"]`.

| Name           | Description                                                                                                                                                                                    |
| -------------- | ---------------------------------------------------------------------------------------------------------------------------------------------------------------------------------------------- |
| `linear_model` | The linear bag-of-words model. ~~Model[List[Doc], Floats2d]~~                                                                                                                                  |
| `tok2vec`      | The `tok2vec` layer to build the neural network upon. ~~Model[List[Doc], List[Floats2d]]~~                                                                                                     |
| `nO`           | Output dimension, determined by the number of different labels. If not set, the [`TextCategorizer`](/api/textcategorizer) component will set it when `initialize` is called. ~~Optional[int]~~ |
| **CREATES**    | The model using the architecture. ~~Model[List[Doc], Floats2d]~~                                                                                                                               |

<Accordion title="spacy.TextCatEnsemble.v1 definition" spaced>

[TextCatEnsemble.v1](/api/legacy#TextCatEnsemble_v1) was functionally similar,
but used an internal `tok2vec` instead of taking it as argument:

| Name                 | Description                                                                                                                                                                                    |
| -------------------- | ---------------------------------------------------------------------------------------------------------------------------------------------------------------------------------------------- |
| `exclusive_classes`  | Whether or not categories are mutually exclusive. ~~bool~~                                                                                                                                     |
| `pretrained_vectors` | Whether or not pretrained vectors will be used in addition to the feature vectors. ~~bool~~                                                                                                    |
| `width`              | Output dimension of the feature encoding step. ~~int~~                                                                                                                                         |
| `embed_size`         | Input dimension of the feature encoding step. ~~int~~                                                                                                                                          |
| `conv_depth`         | Depth of the tok2vec layer. ~~int~~                                                                                                                                                            |
| `window_size`        | The number of contextual vectors to [concatenate](https://thinc.ai/docs/api-layers#expand_window) from the left and from the right. ~~int~~                                                    |
| `ngram_size`         | Determines the maximum length of the n-grams in the BOW model. For instance, `ngram_size=3`would give unigram, trigram and bigram features. ~~int~~                                            |
| `dropout`            | The dropout rate. ~~float~~                                                                                                                                                                    |
| `nO`                 | Output dimension, determined by the number of different labels. If not set, the [`TextCategorizer`](/api/textcategorizer) component will set it when `initialize` is called. ~~Optional[int]~~ |
| **CREATES**          | The model using the architecture. ~~Model[List[Doc], Floats2d]~~                                                                                                                               |

</Accordion>

### spacy.TextCatCNN.v2 {#TextCatCNN}

> #### Example Config
>
> ```ini
> [model]
> @architectures = "spacy.TextCatCNN.v2"
> exclusive_classes = false
> nO = null
>
> [model.tok2vec]
> @architectures = "spacy.HashEmbedCNN.v2"
> pretrained_vectors = null
> width = 96
> depth = 4
> embed_size = 2000
> window_size = 1
> maxout_pieces = 3
> subword_features = true
> ```

A neural network model where token vectors are calculated using a CNN. The
vectors are mean pooled and used as features in a feed-forward network. This
architecture is usually less accurate than the ensemble, but runs faster.

| Name                | Description                                                                                                                                                                                    |
| ------------------- | ---------------------------------------------------------------------------------------------------------------------------------------------------------------------------------------------- |
| `exclusive_classes` | Whether or not categories are mutually exclusive. ~~bool~~                                                                                                                                     |
| `tok2vec`           | The [`tok2vec`](#tok2vec) layer of the model. ~~Model~~                                                                                                                                        |
| `nO`                | Output dimension, determined by the number of different labels. If not set, the [`TextCategorizer`](/api/textcategorizer) component will set it when `initialize` is called. ~~Optional[int]~~ |
| **CREATES**         | The model using the architecture. ~~Model[List[Doc], Floats2d]~~                                                                                                                               |

<Accordion title="spacy.TextCatCNN.v1 definition" spaced>

[TextCatCNN.v1](/api/legacy#TextCatCNN_v1) had the exact same signature, but was
not yet resizable. Since v2, new labels can be added to this component, even
after training.

</Accordion>

### spacy.TextCatBOW.v2 {#TextCatBOW}

> #### Example Config
>
> ```ini
> [model]
> @architectures = "spacy.TextCatBOW.v2"
> exclusive_classes = false
> ngram_size = 1
> no_output_layer = false
> nO = null
> ```

An n-gram "bag-of-words" model. This architecture should run much faster than
the others, but may not be as accurate, especially if texts are short.

| Name                | Description                                                                                                                                                                                    |
| ------------------- | ---------------------------------------------------------------------------------------------------------------------------------------------------------------------------------------------- |
| `exclusive_classes` | Whether or not categories are mutually exclusive. ~~bool~~                                                                                                                                     |
| `ngram_size`        | Determines the maximum length of the n-grams in the BOW model. For instance, `ngram_size=3` would give unigram, trigram and bigram features. ~~int~~                                           |
| `no_output_layer`   | Whether or not to add an output layer to the model (`Softmax` activation if `exclusive_classes` is `True`, else `Logistic`). ~~bool~~                                                          |
| `nO`                | Output dimension, determined by the number of different labels. If not set, the [`TextCategorizer`](/api/textcategorizer) component will set it when `initialize` is called. ~~Optional[int]~~ |
| **CREATES**         | The model using the architecture. ~~Model[List[Doc], Floats2d]~~                                                                                                                               |

<Accordion title="spacy.TextCatBOW.v1 definition" spaced>

[TextCatBOW.v1](/api/legacy#TextCatBOW_v1) had the exact same signature, but was
not yet resizable. Since v2, new labels can be added to this component, even
after training.

</Accordion>

## Span classification architectures {#spancat source="spacy/ml/models/spancat.py"}

### spacy.SpanCategorizer.v1 {#SpanCategorizer}

> #### Example Config
>
> ```ini
> [model]
> @architectures = "spacy.SpanCategorizer.v1"
> scorer = {"@layers": "spacy.LinearLogistic.v1"}
>
> [model.reducer]
> @layers = spacy.mean_max_reducer.v1"
> hidden_size = 128
>
> [model.tok2vec]
> @architectures = "spacy.Tok2Vec.v1"
>
> [model.tok2vec.embed]
> @architectures = "spacy.MultiHashEmbed.v1"
> # ...
>
> [model.tok2vec.encode]
> @architectures = "spacy.MaxoutWindowEncoder.v1"
> # ...
> ```

Build a span categorizer model to power a
[`SpanCategorizer`](/api/spancategorizer) component, given a token-to-vector
model, a reducer model to map the sequence of vectors for each span down to a
single vector, and a scorer model to map the vectors to probabilities.

| Name        | Description                                                                     |
| ----------- | ------------------------------------------------------------------------------- |
| `tok2vec`   | The token-to-vector model. ~~Model[List[Doc], List[Floats2d]]~~                 |
| `reducer`   | The reducer model. ~~Model[Ragged, Floats2d]~~                                  |
| `scorer`    | The scorer model. ~~Model[Floats2d, Floats2d]~~                                 |
| **CREATES** | The model using the architecture. ~~Model[Tuple[List[Doc], Ragged], Floats2d]~~ |

### spacy.mean_max_reducer.v1 {#mean_max_reducer}

Reduce sequences by concatenating their mean and max pooled vectors, and then
combine the concatenated vectors with a hidden layer.

| Name          | Description                           |
| ------------- | ------------------------------------- |
| `hidden_size` | The size of the hidden layer. ~~int~~ |

## Entity linking architectures {#entitylinker source="spacy/ml/models/entity_linker.py"}

An [`EntityLinker`](/api/entitylinker) component disambiguates textual mentions
(tagged as named entities) to unique identifiers, grounding the named entities
into the "real world". This requires 3 main components:

- A [`KnowledgeBase`](/api/kb) (KB) holding the unique identifiers, potential
  synonyms and prior probabilities.
- A candidate generation step to produce a set of likely identifiers, given a
  certain textual mention.
- A machine learning [`Model`](https://thinc.ai/docs/api-model) that picks the
  most plausible ID from the set of candidates.

### spacy.EntityLinker.v2 {#EntityLinker}

> #### Example Config
>
> ```ini
> [model]
> @architectures = "spacy.EntityLinker.v2"
> nO = null
>
> [model.tok2vec]
> @architectures = "spacy.HashEmbedCNN.v2"
> pretrained_vectors = null
> width = 96
> depth = 2
> embed_size = 2000
> window_size = 1
> maxout_pieces = 3
> subword_features = true
> ```

The `EntityLinker` model architecture is a Thinc `Model` with a
[`Linear`](https://thinc.ai/api-layers#linear) output layer.

| Name        | Description                                                                                                                                                                                                         |
| ----------- | ------------------------------------------------------------------------------------------------------------------------------------------------------------------------------------------------------------------- |
| `tok2vec`   | The [`tok2vec`](#tok2vec) layer of the model. ~~Model~~                                                                                                                                                             |
| `nO`        | Output dimension, determined by the length of the vectors encoding each entity in the KB. If the `nO` dimension is not set, the entity linking component will set it when `initialize` is called. ~~Optional[int]~~ |
| **CREATES** | The model using the architecture. ~~Model[List[Doc], Floats2d]~~                                                                                                                                                    |

### spacy.EmptyKB.v1 {#EmptyKB}

A function that creates an empty `KnowledgeBase` from a [`Vocab`](/api/vocab)
instance. This is the default when a new entity linker component is created.

| Name                   | Description                                                                         |
| ---------------------- | ----------------------------------------------------------------------------------- |
| `entity_vector_length` | The length of the vectors encoding each entity in the KB. Defaults to `64`. ~~int~~ |

### spacy.KBFromFile.v1 {#KBFromFile}

A function that reads an existing `KnowledgeBase` from file.

| Name      | Description                                              |
| --------- | -------------------------------------------------------- |
| `kb_path` | The location of the KB that was stored to file. ~~Path~~ |

### spacy.CandidateGenerator.v1 {#CandidateGenerator}

A function that takes as input a [`KnowledgeBase`](/api/kb) and a
[`Span`](/api/span) object denoting a named entity, and returns a list of
<<<<<<< HEAD
plausible [`Candidate`](/api/kb#candidate) objects. The default
`CandidateGenerator` uses the text of a mention to find its potential aliases in
the `KnowledgeBase`. Note that this function is case-dependent.
=======
plausible [`Candidate`](/api/kb/#candidate) objects. The default
`CandidateGenerator` uses the text of a mention to find its potential aliases in
the `KnowledgeBase`. Note that this function is case-dependent.

## Coreference {#coref-architectures tag="experimental"}

A [`CoreferenceResolver`](/api/coref) component identifies tokens that refer to
the same entity. A [`SpanResolver`](/api/span-resolver) component infers spans
from single tokens. Together these components can be used to reproduce
traditional coreference models. You can also omit the `SpanResolver` if working
with only token-level clusters is acceptable.

### spacy-experimental.Coref.v1 {#Coref tag="experimental"}

> #### Example Config
>
> ```ini
>
> [model]
> @architectures = "spacy-experimental.Coref.v1"
> distance_embedding_size = 20
> dropout = 0.3
> hidden_size = 1024
> depth = 2
> antecedent_limit = 50
> antecedent_batch_size = 512
>
> [model.tok2vec]
> @architectures = "spacy-transformers.TransformerListener.v1"
> grad_factor = 1.0
> upstream = "transformer"
> pooling = {"@layers":"reduce_mean.v1"}
> ```

The `Coref` model architecture is a Thinc `Model`.

| Name                      | Description                                                                                                                                                                              |
| ------------------------- | ---------------------------------------------------------------------------------------------------------------------------------------------------------------------------------------- |
| `tok2vec`                 | The [`tok2vec`](#tok2vec) layer of the model. ~~Model~~                                                                                                                                  |
| `distance_embedding_size` | A representation of the distance between candidates. ~~int~~                                                                                                                             |
| `dropout`                 | The dropout to use internally. Unlike some Thinc models, this has separate dropout for the internal PyTorch layers. ~~float~~                                                            |
| `hidden_size`             | Size of the main internal layers. ~~int~~                                                                                                                                                |
| `depth`                   | Depth of the internal network. ~~int~~                                                                                                                                                   |
| `antecedent_limit`        | How many candidate antecedents to keep after rough scoring. This has a significant effect on memory usage. Typical values would be 50 to 200, or higher for very long documents. ~~int~~ |
| `antecedent_batch_size`   | Internal batch size. ~~int~~                                                                                                                                                             |
| **CREATES**               | The model using the architecture. ~~Model[List[Doc], Floats2d]~~                                                                                                                         |

### spacy-experimental.SpanResolver.v1 {#SpanResolver tag="experimental"}

> #### Example Config
>
> ```ini
>
> [model]
> @architectures = "spacy-experimental.SpanResolver.v1"
> hidden_size = 1024
> distance_embedding_size = 64
> conv_channels = 4
> window_size = 1
> max_distance = 128
> prefix = "coref_head_clusters"
>
> [model.tok2vec]
> @architectures = "spacy-transformers.TransformerListener.v1"
> grad_factor = 1.0
> upstream = "transformer"
> pooling = {"@layers":"reduce_mean.v1"}
> ```

The `SpanResolver` model architecture is a Thinc `Model`. Note that
`MentionClusters` is `List[List[Tuple[int, int]]]`.

| Name                      | Description                                                                                                          |
| ------------------------- | -------------------------------------------------------------------------------------------------------------------- |
| `tok2vec`                 | The [`tok2vec`](#tok2vec) layer of the model. ~~Model~~                                                              |
| `hidden_size`             | Size of the main internal layers. ~~int~~                                                                            |
| `distance_embedding_size` | A representation of the distance between two candidates. ~~int~~                                                     |
| `conv_channels`           | The number of channels in the internal CNN. ~~int~~                                                                  |
| `window_size`             | The number of neighboring tokens to consider in the internal CNN. `1` means consider one token on each side. ~~int~~ |
| `max_distance`            | The longest possible length of a predicted span. ~~int~~                                                             |
| `prefix`                  | The prefix that indicates spans to use for input data. ~~string~~                                                    |
| **CREATES**               | The model using the architecture. ~~Model[List[Doc], List[MentionClusters]]~~                                        |
>>>>>>> ff9002b7
<|MERGE_RESOLUTION|>--- conflicted
+++ resolved
@@ -920,11 +920,6 @@
 
 A function that takes as input a [`KnowledgeBase`](/api/kb) and a
 [`Span`](/api/span) object denoting a named entity, and returns a list of
-<<<<<<< HEAD
-plausible [`Candidate`](/api/kb#candidate) objects. The default
-`CandidateGenerator` uses the text of a mention to find its potential aliases in
-the `KnowledgeBase`. Note that this function is case-dependent.
-=======
 plausible [`Candidate`](/api/kb/#candidate) objects. The default
 `CandidateGenerator` uses the text of a mention to find its potential aliases in
 the `KnowledgeBase`. Note that this function is case-dependent.
@@ -1006,5 +1001,4 @@
 | `window_size`             | The number of neighboring tokens to consider in the internal CNN. `1` means consider one token on each side. ~~int~~ |
 | `max_distance`            | The longest possible length of a predicted span. ~~int~~                                                             |
 | `prefix`                  | The prefix that indicates spans to use for input data. ~~string~~                                                    |
-| **CREATES**               | The model using the architecture. ~~Model[List[Doc], List[MentionClusters]]~~                                        |
->>>>>>> ff9002b7
+| **CREATES**               | The model using the architecture. ~~Model[List[Doc], List[MentionClusters]]~~                                        |