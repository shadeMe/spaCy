--- conflicted
+++ resolved
@@ -23,11 +23,8 @@
 import Features from './features'
 import courseImage from '../../docs/images/course.jpg'
 import prodigyImage from '../../docs/images/prodigy_overview.jpg'
-<<<<<<< HEAD
 import projectsImage from '../../docs/images/projects.png'
 import irlBackground from '../images/spacy-irl.jpg'
-=======
->>>>>>> fe900991
 
 import Benchmarks from 'usage/_benchmarks-models.md'
 
@@ -284,7 +281,6 @@
                     questions and interactive coding practice in the browser.
                 </LandingBanner>
                 <LandingBanner
-<<<<<<< HEAD
                     title="spaCy IRL: Two days of NLP"
                     label="Watch the videos"
                     to="https://www.youtube.com/playlist?list=PLBmcuObd5An4UC6jvK_-eSl6jCvP1gwXc"
@@ -304,25 +300,6 @@
             </LandingBannerGrid>
 
             <LandingGrid cols={2} style={{ gridTemplateColumns: '1fr 60%' }}>
-=======
-                    title="BERT-style language model pretraining"
-                    label="New in v2.1"
-                    to="/usage/v2-1"
-                    button="Read more"
-                    small
-                >
-                    Learn more from small training corpora by initializing your models with{' '}
-                    <strong>knowledge from raw text</strong>. The new pretrain command teaches
-                    spaCy's CNN model to predict words based on their context, producing
-                    representations of words in contexts. If you've seen Google's BERT system or
-                    fast.ai's ULMFiT, spaCy's pretraining is similar – but much more efficient. It's
-                    still experimental, but users are already reporting good results, so give it a
-                    try!
-                </LandingBanner>
-            </LandingBannerGrid>
-
-            <LandingGrid cols={2}>
->>>>>>> fe900991
                 <LandingCol>
                     <H2>Benchmarks</H2>
                     <p>
