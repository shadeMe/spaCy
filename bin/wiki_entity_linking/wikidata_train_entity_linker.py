# coding: utf-8
"""Script that takes a previously created Knowledge Base and trains an entity linking
pipeline. The provided KB directory should hold the kb, the original nlp object and
its vocab used to create the KB, and a few auxiliary files such as the entity definitions,
as created by the script `wikidata_create_kb`.

For the Wikipedia dump: get enwiki-latest-pages-articles-multistream.xml.bz2
from https://dumps.wikimedia.org/enwiki/latest/
"""
from __future__ import unicode_literals

import random
import logging
import spacy
from pathlib import Path
import plac
from tqdm import tqdm

from bin.wiki_entity_linking import wikipedia_processor
from bin.wiki_entity_linking import TRAINING_DATA_FILE, KB_MODEL_DIR, KB_FILE, LOG_FORMAT, OUTPUT_MODEL_DIR
from bin.wiki_entity_linking.entity_linker_evaluation import measure_performance
from bin.wiki_entity_linking.kb_creator import read_kb

from spacy.util import minibatch, compounding

logger = logging.getLogger(__name__)


@plac.annotations(
    dir_kb=("Directory with KB, NLP and related files", "positional", None, Path),
    output_dir=("Output directory", "option", "o", Path),
    loc_training=("Location to training data", "option", "k", Path),
    epochs=("Number of training iterations (default 10)", "option", "e", int),
    dropout=("Dropout to prevent overfitting (default 0.5)", "option", "p", float),
    lr=("Learning rate (default 0.005)", "option", "n", float),
    l2=("L2 regularization", "option", "r", float),
    train_articles=("# training articles (default 90% of all)", "option", "t", int),
    dev_articles=("# dev test articles (default 10% of all)", "option", "d", int),
    labels_discard=("NER labels to discard (default None)", "option", "l", str),
)
def main(
    dir_kb,
    output_dir=None,
    loc_training=None,
    epochs=10,
    dropout=0.5,
    lr=0.005,
    l2=1e-6,
    train_articles=None,
    dev_articles=None,
    labels_discard=None
):
    if not output_dir:
        logger.warning("No output dir specified so no results will be written, are you sure about this ?")

    logger.info("Creating Entity Linker with Wikipedia and WikiData")

    output_dir = Path(output_dir) if output_dir else dir_kb
    training_path = loc_training if loc_training else dir_kb / TRAINING_DATA_FILE
    nlp_dir = dir_kb / KB_MODEL_DIR
    kb_path = dir_kb / KB_FILE
    nlp_output_dir = output_dir / OUTPUT_MODEL_DIR

    # STEP 0: set up IO
    if not output_dir.exists():
        output_dir.mkdir()

    # STEP 1 : load the NLP object
    logger.info("STEP 1a: Loading model from {}".format(nlp_dir))
    nlp = spacy.load(nlp_dir)
    logger.info("Original NLP pipeline has following pipeline components: {}".format(nlp.pipe_names))

    # check that there is a NER component in the pipeline
    if "ner" not in nlp.pipe_names:
        raise ValueError("The `nlp` object should have a pretrained `ner` component.")

    logger.info("STEP 1b: Loading KB from {}".format(kb_path))
    kb = read_kb(nlp, kb_path)

    # STEP 2: read the training dataset previously created from WP
    logger.info("STEP 2: Reading training & dev dataset from {}".format(training_path))
    train_indices, dev_indices = wikipedia_processor.read_training_indices(training_path)
    logger.info("Training set has {} articles, limit set to roughly {} articles per epoch"
                .format(len(train_indices), train_articles if train_articles else "all"))
    logger.info("Dev set has {} articles, limit set to rougly {} articles for evaluation"
                .format(len(dev_indices), dev_articles if dev_articles else "all"))
    if dev_articles:
        dev_indices = dev_indices[0:dev_articles]

    # STEP 3: create and train an entity linking pipe
    logger.info("STEP 3: Creating and training an Entity Linking pipe for {} epochs".format(epochs))
    if labels_discard:
        labels_discard = [x.strip() for x in labels_discard.split(",")]
        logger.info("Discarding {} NER types: {}".format(len(labels_discard), labels_discard))
    else:
        labels_discard = []

    el_pipe = nlp.create_pipe(
        name="entity_linker", config={"pretrained_vectors": nlp.vocab.vectors,
                                      "labels_discard": labels_discard}
    )
    el_pipe.set_kb(kb)
    nlp.add_pipe(el_pipe, last=True)

    other_pipes = [pipe for pipe in nlp.pipe_names if pipe != "entity_linker"]
    with nlp.disable_pipes(*other_pipes):  # only train Entity Linking
        optimizer = nlp.begin_training()
        optimizer.learn_rate = lr
        optimizer.L2 = l2

    logger.info("Dev Baseline Accuracies:")
    dev_data = wikipedia_processor.read_el_docs_golds(nlp=nlp, entity_file_path=training_path,
                                                      dev=True, line_ids=dev_indices,
                                                      kb=kb, labels_discard=labels_discard)

    measure_performance(dev_data, kb, el_pipe, baseline=True, context=False, dev_limit=len(dev_indices))

    for itn in range(epochs):
        random.shuffle(train_indices)
        losses = {}
        batches = minibatch(train_indices, size=compounding(8.0, 128.0, 1.001))
        batchnr = 0
        articles_processed = 0

        # we either process the whole training file, or just a part each epoch
        bar_total = len(train_indices)
        if train_articles:
            bar_total = train_articles

        with tqdm(total=bar_total, leave=False, desc='Epoch ' + str(itn)) as pbar:
            for batch in batches:
<<<<<<< HEAD
                try:
                    nlp.update(
                        examples=batch,
                        sgd=optimizer,
                        drop=dropout,
                        losses=losses,
                    )
                    batchnr += 1
                except Exception as e:
                    logger.error("Error updating batch:" + str(e))
=======
                if not train_articles or articles_processed < train_articles:
                    with nlp.disable_pipes("entity_linker"):
                        train_batch = wikipedia_processor.read_el_docs_golds(nlp=nlp, entity_file_path=training_path,
                                                                             dev=False, line_ids=batch,
                                                                             kb=kb, labels_discard=labels_discard)
                        docs, golds = zip(*train_batch)
                    try:
                        with nlp.disable_pipes(*other_pipes):
                            nlp.update(
                                docs=docs,
                                golds=golds,
                                sgd=optimizer,
                                drop=dropout,
                                losses=losses,
                            )
                            batchnr += 1
                            articles_processed += len(docs)
                            pbar.update(len(docs))
                    except Exception as e:
                        logger.error("Error updating batch:" + str(e))
>>>>>>> c7e4fe9c
        if batchnr > 0:
            logging.info("Epoch {} trained on {} articles, train loss {}"
                         .format(itn, articles_processed, round(losses["entity_linker"] / batchnr, 2)))
            # re-read the dev_data (data is returned as a generator)
            dev_data = wikipedia_processor.read_el_docs_golds(nlp=nlp, entity_file_path=training_path,
                                                              dev=True, line_ids=dev_indices,
                                                              kb=kb, labels_discard=labels_discard)
            measure_performance(dev_data, kb, el_pipe, baseline=False, context=True, dev_limit=len(dev_indices))

    if output_dir:
        # STEP 4: write the NLP pipeline (now including an EL model) to file
        logger.info("Final NLP pipeline has following pipeline components: {}".format(nlp.pipe_names))
        logger.info("STEP 4: Writing trained NLP to {}".format(nlp_output_dir))
        nlp.to_disk(nlp_output_dir)

        logger.info("Done!")


if __name__ == "__main__":
    logging.basicConfig(level=logging.INFO, format=LOG_FORMAT)
    plac.call(main)<|MERGE_RESOLUTION|>--- conflicted
+++ resolved
@@ -17,7 +17,13 @@
 from tqdm import tqdm
 
 from bin.wiki_entity_linking import wikipedia_processor
-from bin.wiki_entity_linking import TRAINING_DATA_FILE, KB_MODEL_DIR, KB_FILE, LOG_FORMAT, OUTPUT_MODEL_DIR
+from bin.wiki_entity_linking import (
+    TRAINING_DATA_FILE,
+    KB_MODEL_DIR,
+    KB_FILE,
+    LOG_FORMAT,
+    OUTPUT_MODEL_DIR,
+)
 from bin.wiki_entity_linking.entity_linker_evaluation import measure_performance
 from bin.wiki_entity_linking.kb_creator import read_kb
 
@@ -48,10 +54,12 @@
     l2=1e-6,
     train_articles=None,
     dev_articles=None,
-    labels_discard=None
+    labels_discard=None,
 ):
     if not output_dir:
-        logger.warning("No output dir specified so no results will be written, are you sure about this ?")
+        logger.warning(
+            "No output dir specified so no results will be written, are you sure about this ?"
+        )
 
     logger.info("Creating Entity Linker with Wikipedia and WikiData")
 
@@ -68,7 +76,11 @@
     # STEP 1 : load the NLP object
     logger.info("STEP 1a: Loading model from {}".format(nlp_dir))
     nlp = spacy.load(nlp_dir)
-    logger.info("Original NLP pipeline has following pipeline components: {}".format(nlp.pipe_names))
+    logger.info(
+        "Original NLP pipeline has following pipeline components: {}".format(
+            nlp.pipe_names
+        )
+    )
 
     # check that there is a NER component in the pipeline
     if "ner" not in nlp.pipe_names:
@@ -79,25 +91,42 @@
 
     # STEP 2: read the training dataset previously created from WP
     logger.info("STEP 2: Reading training & dev dataset from {}".format(training_path))
-    train_indices, dev_indices = wikipedia_processor.read_training_indices(training_path)
-    logger.info("Training set has {} articles, limit set to roughly {} articles per epoch"
-                .format(len(train_indices), train_articles if train_articles else "all"))
-    logger.info("Dev set has {} articles, limit set to rougly {} articles for evaluation"
-                .format(len(dev_indices), dev_articles if dev_articles else "all"))
+    train_indices, dev_indices = wikipedia_processor.read_training_indices(
+        training_path
+    )
+    logger.info(
+        "Training set has {} articles, limit set to roughly {} articles per epoch".format(
+            len(train_indices), train_articles if train_articles else "all"
+        )
+    )
+    logger.info(
+        "Dev set has {} articles, limit set to rougly {} articles for evaluation".format(
+            len(dev_indices), dev_articles if dev_articles else "all"
+        )
+    )
     if dev_articles:
         dev_indices = dev_indices[0:dev_articles]
 
     # STEP 3: create and train an entity linking pipe
-    logger.info("STEP 3: Creating and training an Entity Linking pipe for {} epochs".format(epochs))
+    logger.info(
+        "STEP 3: Creating and training an Entity Linking pipe for {} epochs".format(
+            epochs
+        )
+    )
     if labels_discard:
         labels_discard = [x.strip() for x in labels_discard.split(",")]
-        logger.info("Discarding {} NER types: {}".format(len(labels_discard), labels_discard))
+        logger.info(
+            "Discarding {} NER types: {}".format(len(labels_discard), labels_discard)
+        )
     else:
         labels_discard = []
 
     el_pipe = nlp.create_pipe(
-        name="entity_linker", config={"pretrained_vectors": nlp.vocab.vectors,
-                                      "labels_discard": labels_discard}
+        name="entity_linker",
+        config={
+            "pretrained_vectors": nlp.vocab.vectors,
+            "labels_discard": labels_discard,
+        },
     )
     el_pipe.set_kb(kb)
     nlp.add_pipe(el_pipe, last=True)
@@ -109,11 +138,18 @@
         optimizer.L2 = l2
 
     logger.info("Dev Baseline Accuracies:")
-    dev_data = wikipedia_processor.read_el_docs_golds(nlp=nlp, entity_file_path=training_path,
-                                                      dev=True, line_ids=dev_indices,
-                                                      kb=kb, labels_discard=labels_discard)
-
-    measure_performance(dev_data, kb, el_pipe, baseline=True, context=False, dev_limit=len(dev_indices))
+    dev_data = wikipedia_processor.read_el_docs_golds(
+        nlp=nlp,
+        entity_file_path=training_path,
+        dev=True,
+        line_ids=dev_indices,
+        kb=kb,
+        labels_discard=labels_discard,
+    )
+
+    measure_performance(
+        dev_data, kb, el_pipe, baseline=True, context=False, dev_limit=len(dev_indices)
+    )
 
     for itn in range(epochs):
         random.shuffle(train_indices)
@@ -127,25 +163,18 @@
         if train_articles:
             bar_total = train_articles
 
-        with tqdm(total=bar_total, leave=False, desc='Epoch ' + str(itn)) as pbar:
+        with tqdm(total=bar_total, leave=False, desc=f"Epoch {itn}") as pbar:
             for batch in batches:
-<<<<<<< HEAD
-                try:
-                    nlp.update(
-                        examples=batch,
-                        sgd=optimizer,
-                        drop=dropout,
-                        losses=losses,
-                    )
-                    batchnr += 1
-                except Exception as e:
-                    logger.error("Error updating batch:" + str(e))
-=======
                 if not train_articles or articles_processed < train_articles:
                     with nlp.disable_pipes("entity_linker"):
-                        train_batch = wikipedia_processor.read_el_docs_golds(nlp=nlp, entity_file_path=training_path,
-                                                                             dev=False, line_ids=batch,
-                                                                             kb=kb, labels_discard=labels_discard)
+                        train_batch = wikipedia_processor.read_el_docs_golds(
+                            nlp=nlp,
+                            entity_file_path=training_path,
+                            dev=False,
+                            line_ids=batch,
+                            kb=kb,
+                            labels_discard=labels_discard,
+                        )
                         docs, golds = zip(*train_batch)
                     try:
                         with nlp.disable_pipes(*other_pipes):
@@ -161,19 +190,37 @@
                             pbar.update(len(docs))
                     except Exception as e:
                         logger.error("Error updating batch:" + str(e))
->>>>>>> c7e4fe9c
         if batchnr > 0:
-            logging.info("Epoch {} trained on {} articles, train loss {}"
-                         .format(itn, articles_processed, round(losses["entity_linker"] / batchnr, 2)))
+            logging.info(
+                "Epoch {} trained on {} articles, train loss {}".format(
+                    itn, articles_processed, round(losses["entity_linker"] / batchnr, 2)
+                )
+            )
             # re-read the dev_data (data is returned as a generator)
-            dev_data = wikipedia_processor.read_el_docs_golds(nlp=nlp, entity_file_path=training_path,
-                                                              dev=True, line_ids=dev_indices,
-                                                              kb=kb, labels_discard=labels_discard)
-            measure_performance(dev_data, kb, el_pipe, baseline=False, context=True, dev_limit=len(dev_indices))
+            dev_data = wikipedia_processor.read_el_docs_golds(
+                nlp=nlp,
+                entity_file_path=training_path,
+                dev=True,
+                line_ids=dev_indices,
+                kb=kb,
+                labels_discard=labels_discard,
+            )
+            measure_performance(
+                dev_data,
+                kb,
+                el_pipe,
+                baseline=False,
+                context=True,
+                dev_limit=len(dev_indices),
+            )
 
     if output_dir:
         # STEP 4: write the NLP pipeline (now including an EL model) to file
-        logger.info("Final NLP pipeline has following pipeline components: {}".format(nlp.pipe_names))
+        logger.info(
+            "Final NLP pipeline has following pipeline components: {}".format(
+                nlp.pipe_names
+            )
+        )
         logger.info("STEP 4: Writing trained NLP to {}".format(nlp_output_dir))
         nlp.to_disk(nlp_output_dir)
 
